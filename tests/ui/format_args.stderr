--- conflicted
+++ resolved
@@ -1,9 +1,5 @@
 error: `to_string` applied to a type that implements `Display` in `format!` args
-<<<<<<< HEAD
-  --> $DIR/format_args.rs:77:72
-=======
   --> tests/ui/format_args.rs:77:72
->>>>>>> d554bcad
    |
 LL |     let _ = format!("error: something failed at {}", Location::caller().to_string());
    |                                                                        ^^^^^^^^^^^^ help: remove this
@@ -12,241 +8,145 @@
    = help: to override `-D warnings` add `#[allow(clippy::to_string_in_format_args)]`
 
 error: `to_string` applied to a type that implements `Display` in `write!` args
-<<<<<<< HEAD
-  --> $DIR/format_args.rs:81:27
-=======
   --> tests/ui/format_args.rs:81:27
->>>>>>> d554bcad
    |
 LL |         Location::caller().to_string()
    |                           ^^^^^^^^^^^^ help: remove this
 
 error: `to_string` applied to a type that implements `Display` in `writeln!` args
-<<<<<<< HEAD
-  --> $DIR/format_args.rs:86:27
-=======
   --> tests/ui/format_args.rs:86:27
->>>>>>> d554bcad
    |
 LL |         Location::caller().to_string()
    |                           ^^^^^^^^^^^^ help: remove this
 
 error: `to_string` applied to a type that implements `Display` in `print!` args
-<<<<<<< HEAD
-  --> $DIR/format_args.rs:88:63
-=======
   --> tests/ui/format_args.rs:88:63
->>>>>>> d554bcad
    |
 LL |     print!("error: something failed at {}", Location::caller().to_string());
    |                                                               ^^^^^^^^^^^^ help: remove this
 
 error: `to_string` applied to a type that implements `Display` in `println!` args
-<<<<<<< HEAD
-  --> $DIR/format_args.rs:89:65
-=======
   --> tests/ui/format_args.rs:89:65
->>>>>>> d554bcad
    |
 LL |     println!("error: something failed at {}", Location::caller().to_string());
    |                                                                 ^^^^^^^^^^^^ help: remove this
 
 error: `to_string` applied to a type that implements `Display` in `eprint!` args
-<<<<<<< HEAD
-  --> $DIR/format_args.rs:90:64
-=======
   --> tests/ui/format_args.rs:90:64
->>>>>>> d554bcad
    |
 LL |     eprint!("error: something failed at {}", Location::caller().to_string());
    |                                                                ^^^^^^^^^^^^ help: remove this
 
 error: `to_string` applied to a type that implements `Display` in `eprintln!` args
-<<<<<<< HEAD
-  --> $DIR/format_args.rs:91:66
-=======
   --> tests/ui/format_args.rs:91:66
->>>>>>> d554bcad
    |
 LL |     eprintln!("error: something failed at {}", Location::caller().to_string());
    |                                                                  ^^^^^^^^^^^^ help: remove this
 
 error: `to_string` applied to a type that implements `Display` in `format_args!` args
-<<<<<<< HEAD
-  --> $DIR/format_args.rs:92:77
-=======
   --> tests/ui/format_args.rs:92:77
->>>>>>> d554bcad
    |
 LL |     let _ = format_args!("error: something failed at {}", Location::caller().to_string());
    |                                                                             ^^^^^^^^^^^^ help: remove this
 
 error: `to_string` applied to a type that implements `Display` in `assert!` args
-<<<<<<< HEAD
-  --> $DIR/format_args.rs:93:70
-=======
   --> tests/ui/format_args.rs:93:70
->>>>>>> d554bcad
    |
 LL |     assert!(true, "error: something failed at {}", Location::caller().to_string());
    |                                                                      ^^^^^^^^^^^^ help: remove this
 
 error: `to_string` applied to a type that implements `Display` in `assert_eq!` args
-<<<<<<< HEAD
-  --> $DIR/format_args.rs:94:73
-=======
   --> tests/ui/format_args.rs:94:73
->>>>>>> d554bcad
    |
 LL |     assert_eq!(0, 0, "error: something failed at {}", Location::caller().to_string());
    |                                                                         ^^^^^^^^^^^^ help: remove this
 
 error: `to_string` applied to a type that implements `Display` in `assert_ne!` args
-<<<<<<< HEAD
-  --> $DIR/format_args.rs:95:73
-=======
   --> tests/ui/format_args.rs:95:73
->>>>>>> d554bcad
    |
 LL |     assert_ne!(0, 0, "error: something failed at {}", Location::caller().to_string());
    |                                                                         ^^^^^^^^^^^^ help: remove this
 
 error: `to_string` applied to a type that implements `Display` in `panic!` args
-<<<<<<< HEAD
-  --> $DIR/format_args.rs:96:63
-=======
   --> tests/ui/format_args.rs:96:63
->>>>>>> d554bcad
    |
 LL |     panic!("error: something failed at {}", Location::caller().to_string());
    |                                                               ^^^^^^^^^^^^ help: remove this
 
 error: `to_string` applied to a type that implements `Display` in `println!` args
-<<<<<<< HEAD
-  --> $DIR/format_args.rs:97:20
-=======
   --> tests/ui/format_args.rs:97:20
->>>>>>> d554bcad
    |
 LL |     println!("{}", X(1).to_string());
    |                    ^^^^^^^^^^^^^^^^ help: use this: `*X(1)`
 
 error: `to_string` applied to a type that implements `Display` in `println!` args
-<<<<<<< HEAD
-  --> $DIR/format_args.rs:98:20
-=======
   --> tests/ui/format_args.rs:98:20
->>>>>>> d554bcad
    |
 LL |     println!("{}", Y(&X(1)).to_string());
    |                    ^^^^^^^^^^^^^^^^^^^^ help: use this: `***Y(&X(1))`
 
 error: `to_string` applied to a type that implements `Display` in `println!` args
-<<<<<<< HEAD
-  --> $DIR/format_args.rs:99:24
-=======
   --> tests/ui/format_args.rs:99:24
->>>>>>> d554bcad
    |
 LL |     println!("{}", Z(1).to_string());
    |                        ^^^^^^^^^^^^ help: remove this
 
 error: `to_string` applied to a type that implements `Display` in `println!` args
-<<<<<<< HEAD
-  --> $DIR/format_args.rs:100:20
-=======
   --> tests/ui/format_args.rs:100:20
->>>>>>> d554bcad
    |
 LL |     println!("{}", x.to_string());
    |                    ^^^^^^^^^^^^^ help: use this: `**x`
 
 error: `to_string` applied to a type that implements `Display` in `println!` args
-<<<<<<< HEAD
-  --> $DIR/format_args.rs:101:20
-=======
   --> tests/ui/format_args.rs:101:20
->>>>>>> d554bcad
    |
 LL |     println!("{}", x_ref.to_string());
    |                    ^^^^^^^^^^^^^^^^^ help: use this: `***x_ref`
 
 error: `to_string` applied to a type that implements `Display` in `println!` args
-<<<<<<< HEAD
-  --> $DIR/format_args.rs:103:39
-=======
   --> tests/ui/format_args.rs:103:39
->>>>>>> d554bcad
    |
 LL |     println!("{foo}{bar}", foo = "foo".to_string(), bar = "bar");
    |                                       ^^^^^^^^^^^^ help: remove this
 
 error: `to_string` applied to a type that implements `Display` in `println!` args
-<<<<<<< HEAD
-  --> $DIR/format_args.rs:104:52
-=======
   --> tests/ui/format_args.rs:104:52
->>>>>>> d554bcad
    |
 LL |     println!("{foo}{bar}", foo = "foo", bar = "bar".to_string());
    |                                                    ^^^^^^^^^^^^ help: remove this
 
 error: `to_string` applied to a type that implements `Display` in `println!` args
-<<<<<<< HEAD
-  --> $DIR/format_args.rs:105:39
-=======
   --> tests/ui/format_args.rs:105:39
->>>>>>> d554bcad
    |
 LL |     println!("{foo}{bar}", bar = "bar".to_string(), foo = "foo");
    |                                       ^^^^^^^^^^^^ help: remove this
 
 error: `to_string` applied to a type that implements `Display` in `println!` args
-<<<<<<< HEAD
-  --> $DIR/format_args.rs:106:52
-=======
   --> tests/ui/format_args.rs:106:52
->>>>>>> d554bcad
    |
 LL |     println!("{foo}{bar}", bar = "bar", foo = "foo".to_string());
    |                                                    ^^^^^^^^^^^^ help: remove this
 
 error: `to_string` applied to a type that implements `Display` in `print!` args
-<<<<<<< HEAD
-  --> $DIR/format_args.rs:118:37
-=======
   --> tests/ui/format_args.rs:118:37
->>>>>>> d554bcad
    |
 LL |     print!("{}", (Location::caller().to_string()));
    |                                     ^^^^^^^^^^^^ help: remove this
 
 error: `to_string` applied to a type that implements `Display` in `print!` args
-<<<<<<< HEAD
-  --> $DIR/format_args.rs:119:39
-=======
   --> tests/ui/format_args.rs:119:39
->>>>>>> d554bcad
    |
 LL |     print!("{}", ((Location::caller()).to_string()));
    |                                       ^^^^^^^^^^^^ help: remove this
 
 error: `to_string` applied to a type that implements `Display` in `format!` args
-<<<<<<< HEAD
-  --> $DIR/format_args.rs:147:38
-=======
   --> tests/ui/format_args.rs:147:38
->>>>>>> d554bcad
    |
 LL |         let x = format!("{} {}", a, b.to_string());
    |                                      ^^^^^^^^^^^^ help: remove this
 
 error: `to_string` applied to a type that implements `Display` in `println!` args
-<<<<<<< HEAD
-  --> $DIR/format_args.rs:161:24
-=======
   --> tests/ui/format_args.rs:161:24
->>>>>>> d554bcad
    |
 LL |         println!("{}", original[..10].to_string());
    |                        ^^^^^^^^^^^^^^^^^^^^^^^^^^ help: use this: `&original[..10]`
