--- conflicted
+++ resolved
@@ -5,8 +5,6 @@
     let mut message = String::from("Hello");
     let mut v = message.to_string();
     //~^ string_to_string
-<<<<<<< HEAD
-=======
 
     let variable1 = String::new();
     let v = &variable1;
@@ -20,5 +18,4 @@
     let x = Some(String::new());
     let _ = x.unwrap_or_else(|| v.to_string());
     //~^ string_to_string
->>>>>>> f2feb0f1
 }