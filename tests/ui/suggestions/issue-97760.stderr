error[E0277]: `<impl IntoIterator as IntoIterator>::Item` doesn't implement `std::fmt::Display`
  --> $DIR/issue-97760.rs:4:20
   |
LL |         println!("{x}");
<<<<<<< HEAD
   |                    ^ `<impl IntoIterator as IntoIterator>::Item` cannot be formatted with the default formatter
=======
   |                   -^-
   |                   ||
   |                   |`<impl IntoIterator as IntoIterator>::Item` cannot be formatted with the default formatter
   |                   required by this formatting parameter
>>>>>>> d41e12f1
   |
   = help: the trait `std::fmt::Display` is not implemented for `<impl IntoIterator as IntoIterator>::Item`
   = note: in format strings you may be able to use `{:?}` (or {:#?} for pretty-print) instead
   = note: this error originates in the macro `$crate::format_args_nl` which comes from the expansion of the macro `println` (in Nightly builds, run with -Z macro-backtrace for more info)
help: introduce a type parameter with a trait bound instead of using `impl Trait`
   |
LL ~ pub fn print_values<I: IntoIterator>(values: &I)
LL ~ where <I as IntoIterator>::Item: std::fmt::Display {
   |

error: aborting due to 1 previous error

For more information about this error, try `rustc --explain E0277`.<|MERGE_RESOLUTION|>--- conflicted
+++ resolved
@@ -2,14 +2,10 @@
   --> $DIR/issue-97760.rs:4:20
    |
 LL |         println!("{x}");
-<<<<<<< HEAD
-   |                    ^ `<impl IntoIterator as IntoIterator>::Item` cannot be formatted with the default formatter
-=======
    |                   -^-
    |                   ||
    |                   |`<impl IntoIterator as IntoIterator>::Item` cannot be formatted with the default formatter
    |                   required by this formatting parameter
->>>>>>> d41e12f1
    |
    = help: the trait `std::fmt::Display` is not implemented for `<impl IntoIterator as IntoIterator>::Item`
    = note: in format strings you may be able to use `{:?}` (or {:#?} for pretty-print) instead
