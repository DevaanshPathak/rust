--- conflicted
+++ resolved
@@ -237,11 +237,7 @@
 }
 
 /// Returns a `snake_case` version of the input
-<<<<<<< HEAD
-/// ```
-=======
-/// ```no_run
->>>>>>> 01a0a366
+/// ```no_run
 /// use clippy_utils::str_utils::to_snake_case;
 /// assert_eq!(to_snake_case("AbcDef"), "abc_def");
 /// assert_eq!(to_snake_case("ABCD"), "a_b_c_d");
@@ -264,11 +260,7 @@
     s
 }
 /// Returns a `CamelCase` version of the input
-<<<<<<< HEAD
-/// ```
-=======
-/// ```no_run
->>>>>>> 01a0a366
+/// ```no_run
 /// use clippy_utils::str_utils::to_camel_case;
 /// assert_eq!(to_camel_case("abc_def"), "AbcDef");
 /// assert_eq!(to_camel_case("a_b_c_d"), "ABCD");
