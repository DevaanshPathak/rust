<<<<<<< HEAD
use crate::{
    map_unit_fn::OPTION_MAP_UNIT_FN,
    matches::MATCH_AS_REF,
    utils::{
        can_partially_move_ty, is_allowed, is_type_diagnostic_item, match_def_path, match_var, paths,
        peel_hir_expr_refs, peel_mid_ty_refs_is_mutable, snippet_with_applicability, snippet_with_context,
        span_lint_and_sugg,
    },
};
=======
use crate::{map_unit_fn::OPTION_MAP_UNIT_FN, matches::MATCH_AS_REF};
use clippy_utils::diagnostics::span_lint_and_sugg;
use clippy_utils::source::{snippet_with_applicability, snippet_with_context};
use clippy_utils::ty::{can_partially_move_ty, is_type_diagnostic_item, peel_mid_ty_refs_is_mutable};
use clippy_utils::{is_allowed, is_else_clause_of_if_let_else, match_def_path, match_var, paths, peel_hir_expr_refs};
>>>>>>> 981ffa7c
use rustc_ast::util::parser::PREC_POSTFIX;
use rustc_errors::Applicability;
use rustc_hir::{
    def::Res,
    intravisit::{walk_expr, ErasedMap, NestedVisitorMap, Visitor},
<<<<<<< HEAD
    Arm, BindingAnnotation, Block, Expr, ExprKind, Mutability, Pat, PatKind, Path, QPath,
=======
    Arm, BindingAnnotation, Block, Expr, ExprKind, MatchSource, Mutability, Pat, PatKind, Path, QPath,
>>>>>>> 981ffa7c
};
use rustc_lint::{LateContext, LateLintPass, LintContext};
use rustc_middle::lint::in_external_macro;
use rustc_session::{declare_lint_pass, declare_tool_lint};
use rustc_span::{
    symbol::{sym, Ident},
    SyntaxContext,
};

declare_clippy_lint! {
    /// **What it does:** Checks for usages of `match` which could be implemented using `map`
    ///
    /// **Why is this bad?** Using the `map` method is clearer and more concise.
    ///
    /// **Known problems:** None.
    ///
    /// **Example:**
    ///
    /// ```rust
    /// match Some(0) {
    ///     Some(x) => Some(x + 1),
    ///     None => None,
    /// };
    /// ```
    /// Use instead:
    /// ```rust
    /// Some(0).map(|x| x + 1);
    /// ```
    pub MANUAL_MAP,
    style,
    "reimplementation of `map`"
}

declare_lint_pass!(ManualMap => [MANUAL_MAP]);

impl LateLintPass<'_> for ManualMap {
    #[allow(clippy::too_many_lines)]
    fn check_expr(&mut self, cx: &LateContext<'tcx>, expr: &'tcx Expr<'_>) {
        if in_external_macro(cx.sess(), expr.span) {
            return;
        }

        if let ExprKind::Match(
            scrutinee,
            [arm1 @ Arm { guard: None, .. }, arm2 @ Arm { guard: None, .. }],
            match_kind,
        ) = expr.kind
        {
            let (scrutinee_ty, ty_ref_count, ty_mutability) =
                peel_mid_ty_refs_is_mutable(cx.typeck_results().expr_ty(scrutinee));
            if !(is_type_diagnostic_item(cx, scrutinee_ty, sym::option_type)
                && is_type_diagnostic_item(cx, cx.typeck_results().expr_ty(expr), sym::option_type))
            {
                return;
            }

            let expr_ctxt = expr.span.ctxt();
            let (some_expr, some_pat, pat_ref_count, is_wild_none) = match (
                try_parse_pattern(cx, arm1.pat, expr_ctxt),
                try_parse_pattern(cx, arm2.pat, expr_ctxt),
            ) {
                (Some(OptionPat::Wild), Some(OptionPat::Some { pattern, ref_count }))
                    if is_none_expr(cx, arm1.body) =>
                {
                    (arm2.body, pattern, ref_count, true)
                },
                (Some(OptionPat::None), Some(OptionPat::Some { pattern, ref_count }))
                    if is_none_expr(cx, arm1.body) =>
                {
                    (arm2.body, pattern, ref_count, false)
                },
                (Some(OptionPat::Some { pattern, ref_count }), Some(OptionPat::Wild))
                    if is_none_expr(cx, arm2.body) =>
                {
                    (arm1.body, pattern, ref_count, true)
                },
                (Some(OptionPat::Some { pattern, ref_count }), Some(OptionPat::None))
                    if is_none_expr(cx, arm2.body) =>
                {
                    (arm1.body, pattern, ref_count, false)
                },
                _ => return,
            };

            // Top level or patterns aren't allowed in closures.
            if matches!(some_pat.kind, PatKind::Or(_)) {
                return;
            }

            let some_expr = match get_some_expr(cx, some_expr, expr_ctxt) {
                Some(expr) => expr,
                None => return,
            };

            if cx.typeck_results().expr_ty(some_expr) == cx.tcx.types.unit
                && !is_allowed(cx, OPTION_MAP_UNIT_FN, expr.hir_id)
            {
                return;
            }

            if !can_move_expr_to_closure(cx, some_expr) {
                return;
            }

            // Determine which binding mode to use.
            let explicit_ref = some_pat.contains_explicit_ref_binding();
            let binding_ref = explicit_ref.or_else(|| (ty_ref_count != pat_ref_count).then(|| ty_mutability));

            let as_ref_str = match binding_ref {
                Some(Mutability::Mut) => ".as_mut()",
                Some(Mutability::Not) => ".as_ref()",
                None => "",
            };

            let mut app = Applicability::MachineApplicable;

            // Remove address-of expressions from the scrutinee. Either `as_ref` will be called, or
            // it's being passed by value.
            let scrutinee = peel_hir_expr_refs(scrutinee).0;
<<<<<<< HEAD
            let scrutinee_str = snippet_with_context(cx, scrutinee.span, expr_ctxt, "..", &mut app);
=======
            let (scrutinee_str, _) = snippet_with_context(cx, scrutinee.span, expr_ctxt, "..", &mut app);
>>>>>>> 981ffa7c
            let scrutinee_str =
                if scrutinee.span.ctxt() == expr.span.ctxt() && scrutinee.precedence().order() < PREC_POSTFIX {
                    format!("({})", scrutinee_str)
                } else {
                    scrutinee_str.into()
                };

            let body_str = if let PatKind::Binding(annotation, _, some_binding, None) = some_pat.kind {
                match can_pass_as_func(cx, some_binding, some_expr) {
                    Some(func) if func.span.ctxt() == some_expr.span.ctxt() => {
                        snippet_with_applicability(cx, func.span, "..", &mut app).into_owned()
                    },
                    _ => {
                        if match_var(some_expr, some_binding.name)
                            && !is_allowed(cx, MATCH_AS_REF, expr.hir_id)
                            && binding_ref.is_some()
                        {
                            return;
                        }

                        // `ref` and `ref mut` annotations were handled earlier.
                        let annotation = if matches!(annotation, BindingAnnotation::Mutable) {
                            "mut "
                        } else {
                            ""
                        };
                        format!(
                            "|{}{}| {}",
                            annotation,
                            some_binding,
<<<<<<< HEAD
                            snippet_with_context(cx, some_expr.span, expr_ctxt, "..", &mut app)
=======
                            snippet_with_context(cx, some_expr.span, expr_ctxt, "..", &mut app).0
>>>>>>> 981ffa7c
                        )
                    },
                }
            } else if !is_wild_none && explicit_ref.is_none() {
                // TODO: handle explicit reference annotations.
                format!(
                    "|{}| {}",
<<<<<<< HEAD
                    snippet_with_context(cx, some_pat.span, expr_ctxt, "..", &mut app),
                    snippet_with_context(cx, some_expr.span, expr_ctxt, "..", &mut app)
=======
                    snippet_with_context(cx, some_pat.span, expr_ctxt, "..", &mut app).0,
                    snippet_with_context(cx, some_expr.span, expr_ctxt, "..", &mut app).0
>>>>>>> 981ffa7c
                )
            } else {
                // Refutable bindings and mixed reference annotations can't be handled by `map`.
                return;
            };

            span_lint_and_sugg(
                cx,
                MANUAL_MAP,
                expr.span,
                "manual implementation of `Option::map`",
                "try this",
                if matches!(match_kind, MatchSource::IfLetDesugar { .. }) && is_else_clause_of_if_let_else(cx.tcx, expr)
                {
                    format!("{{ {}{}.map({}) }}", scrutinee_str, as_ref_str, body_str)
                } else {
                    format!("{}{}.map({})", scrutinee_str, as_ref_str, body_str)
                },
                app,
            );
        }
    }
}

// Checks if the expression can be moved into a closure as is.
fn can_move_expr_to_closure(cx: &LateContext<'tcx>, expr: &'tcx Expr<'_>) -> bool {
    struct V<'cx, 'tcx> {
        cx: &'cx LateContext<'tcx>,
        make_closure: bool,
    }
    impl Visitor<'tcx> for V<'_, 'tcx> {
        type Map = ErasedMap<'tcx>;
        fn nested_visit_map(&mut self) -> NestedVisitorMap<Self::Map> {
            NestedVisitorMap::None
        }

        fn visit_expr(&mut self, e: &'tcx Expr<'_>) {
            match e.kind {
                ExprKind::Break(..)
                | ExprKind::Continue(_)
                | ExprKind::Ret(_)
                | ExprKind::Yield(..)
                | ExprKind::InlineAsm(_)
                | ExprKind::LlvmInlineAsm(_) => {
                    self.make_closure = false;
                },
                // Accessing a field of a local value can only be done if the type isn't
                // partially moved.
                ExprKind::Field(base_expr, _)
                    if matches!(
                        base_expr.kind,
                        ExprKind::Path(QPath::Resolved(_, Path { res: Res::Local(_), .. }))
                    ) && can_partially_move_ty(self.cx, self.cx.typeck_results().expr_ty(base_expr)) =>
                {
                    // TODO: check if the local has been partially moved. Assume it has for now.
                    self.make_closure = false;
                    return;
                }
                _ => (),
            };
            walk_expr(self, e);
        }
    }

    let mut v = V { cx, make_closure: true };
    v.visit_expr(expr);
    v.make_closure
}

// Checks whether the expression could be passed as a function, or whether a closure is needed.
// Returns the function to be passed to `map` if it exists.
fn can_pass_as_func(cx: &LateContext<'tcx>, binding: Ident, expr: &'tcx Expr<'_>) -> Option<&'tcx Expr<'tcx>> {
    match expr.kind {
        ExprKind::Call(func, [arg])
            if match_var(arg, binding.name) && cx.typeck_results().expr_adjustments(arg).is_empty() =>
        {
            Some(func)
        },
        _ => None,
    }
}

enum OptionPat<'a> {
    Wild,
    None,
    Some {
        // The pattern contained in the `Some` tuple.
        pattern: &'a Pat<'a>,
        // The number of references before the `Some` tuple.
        // e.g. `&&Some(_)` has a ref count of 2.
        ref_count: usize,
    },
}

// Try to parse into a recognized `Option` pattern.
// i.e. `_`, `None`, `Some(..)`, or a reference to any of those.
fn try_parse_pattern(cx: &LateContext<'tcx>, pat: &'tcx Pat<'_>, ctxt: SyntaxContext) -> Option<OptionPat<'tcx>> {
    fn f(cx: &LateContext<'tcx>, pat: &'tcx Pat<'_>, ref_count: usize, ctxt: SyntaxContext) -> Option<OptionPat<'tcx>> {
        match pat.kind {
            PatKind::Wild => Some(OptionPat::Wild),
            PatKind::Ref(pat, _) => f(cx, pat, ref_count + 1, ctxt),
            PatKind::Path(QPath::Resolved(None, path))
                if path
                    .res
                    .opt_def_id()
                    .map_or(false, |id| match_def_path(cx, id, &paths::OPTION_NONE)) =>
            {
                Some(OptionPat::None)
            },
            PatKind::TupleStruct(QPath::Resolved(None, path), [pattern], _)
                if path
                    .res
                    .opt_def_id()
                    .map_or(false, |id| match_def_path(cx, id, &paths::OPTION_SOME))
                    && pat.span.ctxt() == ctxt =>
            {
                Some(OptionPat::Some { pattern, ref_count })
            },
            _ => None,
        }
    }
    f(cx, pat, 0, ctxt)
}

// Checks for an expression wrapped by the `Some` constructor. Returns the contained expression.
fn get_some_expr(cx: &LateContext<'tcx>, expr: &'tcx Expr<'_>, ctxt: SyntaxContext) -> Option<&'tcx Expr<'tcx>> {
    // TODO: Allow more complex expressions.
    match expr.kind {
        ExprKind::Call(
            Expr {
                kind: ExprKind::Path(QPath::Resolved(None, path)),
                ..
            },
            [arg],
        ) if ctxt == expr.span.ctxt() => {
            if match_def_path(cx, path.res.opt_def_id()?, &paths::OPTION_SOME) {
                Some(arg)
            } else {
                None
            }
        },
        ExprKind::Block(
            Block {
                stmts: [],
                expr: Some(expr),
                ..
            },
            _,
        ) => get_some_expr(cx, expr, ctxt),
        _ => None,
    }
}

// Checks for the `None` value.
fn is_none_expr(cx: &LateContext<'tcx>, expr: &'tcx Expr<'_>) -> bool {
    match expr.kind {
        ExprKind::Path(QPath::Resolved(None, path)) => path
            .res
            .opt_def_id()
            .map_or(false, |id| match_def_path(cx, id, &paths::OPTION_NONE)),
        ExprKind::Block(
            Block {
                stmts: [],
                expr: Some(expr),
                ..
            },
            _,
        ) => is_none_expr(cx, expr),
        _ => false,
    }
}<|MERGE_RESOLUTION|>--- conflicted
+++ resolved
@@ -1,30 +1,14 @@
-<<<<<<< HEAD
-use crate::{
-    map_unit_fn::OPTION_MAP_UNIT_FN,
-    matches::MATCH_AS_REF,
-    utils::{
-        can_partially_move_ty, is_allowed, is_type_diagnostic_item, match_def_path, match_var, paths,
-        peel_hir_expr_refs, peel_mid_ty_refs_is_mutable, snippet_with_applicability, snippet_with_context,
-        span_lint_and_sugg,
-    },
-};
-=======
 use crate::{map_unit_fn::OPTION_MAP_UNIT_FN, matches::MATCH_AS_REF};
 use clippy_utils::diagnostics::span_lint_and_sugg;
 use clippy_utils::source::{snippet_with_applicability, snippet_with_context};
 use clippy_utils::ty::{can_partially_move_ty, is_type_diagnostic_item, peel_mid_ty_refs_is_mutable};
 use clippy_utils::{is_allowed, is_else_clause_of_if_let_else, match_def_path, match_var, paths, peel_hir_expr_refs};
->>>>>>> 981ffa7c
 use rustc_ast::util::parser::PREC_POSTFIX;
 use rustc_errors::Applicability;
 use rustc_hir::{
     def::Res,
     intravisit::{walk_expr, ErasedMap, NestedVisitorMap, Visitor},
-<<<<<<< HEAD
-    Arm, BindingAnnotation, Block, Expr, ExprKind, Mutability, Pat, PatKind, Path, QPath,
-=======
     Arm, BindingAnnotation, Block, Expr, ExprKind, MatchSource, Mutability, Pat, PatKind, Path, QPath,
->>>>>>> 981ffa7c
 };
 use rustc_lint::{LateContext, LateLintPass, LintContext};
 use rustc_middle::lint::in_external_macro;
@@ -144,11 +128,7 @@
             // Remove address-of expressions from the scrutinee. Either `as_ref` will be called, or
             // it's being passed by value.
             let scrutinee = peel_hir_expr_refs(scrutinee).0;
-<<<<<<< HEAD
-            let scrutinee_str = snippet_with_context(cx, scrutinee.span, expr_ctxt, "..", &mut app);
-=======
             let (scrutinee_str, _) = snippet_with_context(cx, scrutinee.span, expr_ctxt, "..", &mut app);
->>>>>>> 981ffa7c
             let scrutinee_str =
                 if scrutinee.span.ctxt() == expr.span.ctxt() && scrutinee.precedence().order() < PREC_POSTFIX {
                     format!("({})", scrutinee_str)
@@ -179,11 +159,7 @@
                             "|{}{}| {}",
                             annotation,
                             some_binding,
-<<<<<<< HEAD
-                            snippet_with_context(cx, some_expr.span, expr_ctxt, "..", &mut app)
-=======
                             snippet_with_context(cx, some_expr.span, expr_ctxt, "..", &mut app).0
->>>>>>> 981ffa7c
                         )
                     },
                 }
@@ -191,13 +167,8 @@
                 // TODO: handle explicit reference annotations.
                 format!(
                     "|{}| {}",
-<<<<<<< HEAD
-                    snippet_with_context(cx, some_pat.span, expr_ctxt, "..", &mut app),
-                    snippet_with_context(cx, some_expr.span, expr_ctxt, "..", &mut app)
-=======
                     snippet_with_context(cx, some_pat.span, expr_ctxt, "..", &mut app).0,
                     snippet_with_context(cx, some_expr.span, expr_ctxt, "..", &mut app).0
->>>>>>> 981ffa7c
                 )
             } else {
                 // Refutable bindings and mixed reference annotations can't be handled by `map`.
