use std::fmt::Display;

use clippy_utils::consts::{constant, Constant};
use clippy_utils::diagnostics::{span_lint, span_lint_and_help};
use clippy_utils::source::snippet_opt;
use clippy_utils::{match_def_path, paths};
use if_chain::if_chain;
use rustc_ast::ast::{LitKind, StrStyle};
use rustc_hir::{BorrowKind, Expr, ExprKind};
use rustc_lint::{LateContext, LateLintPass};
use rustc_session::{declare_lint_pass, declare_tool_lint};
use rustc_span::source_map::{BytePos, Span};

declare_clippy_lint! {
    /// ### What it does
    /// Checks [regex](https://crates.io/crates/regex) creation
    /// (with `Regex::new`, `RegexBuilder::new`, or `RegexSet::new`) for correct
    /// regex syntax.
    ///
    /// ### Why is this bad?
    /// This will lead to a runtime panic.
    ///
    /// ### Example
    /// ```ignore
    /// Regex::new("(")
    /// ```
    #[clippy::version = "pre 1.29.0"]
    pub INVALID_REGEX,
    correctness,
    "invalid regular expressions"
}

declare_clippy_lint! {
    /// ### What it does
    /// Checks for trivial [regex](https://crates.io/crates/regex)
    /// creation (with `Regex::new`, `RegexBuilder::new`, or `RegexSet::new`).
    ///
    /// ### Why is this bad?
    /// Matching the regex can likely be replaced by `==` or
    /// `str::starts_with`, `str::ends_with` or `std::contains` or other `str`
    /// methods.
    ///
    /// ### Known problems
    /// If the same regex is going to be applied to multiple
    /// inputs, the precomputations done by `Regex` construction can give
    /// significantly better performance than any of the `str`-based methods.
    ///
    /// ### Example
    /// ```ignore
    /// Regex::new("^foobar")
    /// ```
    #[clippy::version = "pre 1.29.0"]
    pub TRIVIAL_REGEX,
    nursery,
    "trivial regular expressions"
}

declare_lint_pass!(Regex => [INVALID_REGEX, TRIVIAL_REGEX]);

impl<'tcx> LateLintPass<'tcx> for Regex {
    fn check_expr(&mut self, cx: &LateContext<'tcx>, expr: &'tcx Expr<'_>) {
        if_chain! {
            if let ExprKind::Call(fun, [arg]) = expr.kind;
            if let ExprKind::Path(ref qpath) = fun.kind;
            if let Some(def_id) = cx.qpath_res(qpath, fun.hir_id).opt_def_id();
            then {
                if match_def_path(cx, def_id, &paths::REGEX_NEW) ||
                   match_def_path(cx, def_id, &paths::REGEX_BUILDER_NEW) {
                    check_regex(cx, arg, true);
                } else if match_def_path(cx, def_id, &paths::REGEX_BYTES_NEW) ||
                   match_def_path(cx, def_id, &paths::REGEX_BYTES_BUILDER_NEW) {
                    check_regex(cx, arg, false);
                } else if match_def_path(cx, def_id, &paths::REGEX_SET_NEW) {
                    check_set(cx, arg, true);
                } else if match_def_path(cx, def_id, &paths::REGEX_BYTES_SET_NEW) {
                    check_set(cx, arg, false);
                }
            }
        }
    }
}

fn lint_syntax_error(cx: &LateContext<'_>, error: &regex_syntax::Error, unescaped: &str, base: Span, offset: u8) {
    let parts: Option<(_, _, &dyn Display)> = match &error {
        regex_syntax::Error::Parse(e) => Some((e.span(), e.auxiliary_span(), e.kind())),
        regex_syntax::Error::Translate(e) => Some((e.span(), None, e.kind())),
        _ => None,
    };

    let convert_span = |regex_span: &regex_syntax::ast::Span| {
        let offset = u32::from(offset);
        let start = base.lo() + BytePos(u32::try_from(regex_span.start.offset).expect("offset too large") + offset);
        let end = base.lo() + BytePos(u32::try_from(regex_span.end.offset).expect("offset too large") + offset);

        Span::new(start, end, base.ctxt(), base.parent())
    };

    if let Some((primary, auxiliary, kind)) = parts
        && let Some(literal_snippet) = snippet_opt(cx, base)
        && let Some(inner) = literal_snippet.get(offset as usize..)
        // Only convert to native rustc spans if the parsed regex matches the
        // source snippet exactly, to ensure the span offsets are correct
        && inner.get(..unescaped.len()) == Some(unescaped)
    {
        let spans = if let Some(auxiliary) = auxiliary {
            vec![convert_span(primary), convert_span(auxiliary)]
        } else {
            vec![convert_span(primary)]
        };

        span_lint(cx, INVALID_REGEX, spans, &format!("regex syntax error: {kind}"));
    } else {
        span_lint_and_help(
            cx,
            INVALID_REGEX,
            base,
            &error.to_string(),
            None,
            "consider using a raw string literal: `r\"..\"`",
        );
    }
}

fn const_str<'tcx>(cx: &LateContext<'tcx>, e: &'tcx Expr<'_>) -> Option<String> {
    constant(cx, cx.typeck_results(), e).and_then(|c| match c {
        Constant::Str(s) => Some(s),
        _ => None,
    })
}

fn is_trivial_regex(s: &regex_syntax::hir::Hir) -> Option<&'static str> {
    use regex_syntax::hir::HirKind::{Alternation, Concat, Empty, Literal, Look};
    use regex_syntax::hir::Look as HirLook;

    let is_literal = |e: &[regex_syntax::hir::Hir]| e.iter().all(|e| matches!(*e.kind(), Literal(_)));

    match *s.kind() {
        Empty | Look(_) => Some("the regex is unlikely to be useful as it is"),
        Literal(_) => Some("consider using `str::contains`"),
        Alternation(ref exprs) => {
            if exprs.iter().all(|e| matches!(e.kind(), Empty)) {
                Some("the regex is unlikely to be useful as it is")
            } else {
                None
            }
        },
        Concat(ref exprs) => match (exprs[0].kind(), exprs[exprs.len() - 1].kind()) {
            (&Look(HirLook::Start), &Look(HirLook::End)) if exprs[1..(exprs.len() - 1)].is_empty() => {
                Some("consider using `str::is_empty`")
            },
            (&Look(HirLook::Start), &Look(HirLook::End)) if is_literal(&exprs[1..(exprs.len() - 1)]) => {
                Some("consider using `==` on `str`s")
            },
            (&Look(HirLook::Start), &Literal(_)) if is_literal(&exprs[1..]) => {
                Some("consider using `str::starts_with`")
            },
            (&Literal(_), &Look(HirLook::End)) if is_literal(&exprs[1..(exprs.len() - 1)]) => {
                Some("consider using `str::ends_with`")
            },
            _ if is_literal(exprs) => Some("consider using `str::contains`"),
            _ => None,
        },
        _ => None,
    }
}

fn check_set<'tcx>(cx: &LateContext<'tcx>, expr: &'tcx Expr<'_>, utf8: bool) {
    if_chain! {
        if let ExprKind::AddrOf(BorrowKind::Ref, _, expr) = expr.kind;
        if let ExprKind::Array(exprs) = expr.kind;
        then {
            for expr in exprs {
                check_regex(cx, expr, utf8);
            }
        }
    }
}

fn check_regex<'tcx>(cx: &LateContext<'tcx>, expr: &'tcx Expr<'_>, utf8: bool) {
<<<<<<< HEAD
    let mut parser = regex_syntax::ParserBuilder::new().unicode(true).utf8(!utf8).build();
=======
    let mut parser = regex_syntax::ParserBuilder::new().unicode(true).utf8(utf8).build();
>>>>>>> 9524cff2

    if let ExprKind::Lit(lit) = expr.kind {
        if let LitKind::Str(ref r, style) = lit.node {
            let r = r.as_str();
            let offset = if let StrStyle::Raw(n) = style { 2 + n } else { 1 };
            match parser.parse(r) {
                Ok(r) => {
                    if let Some(repl) = is_trivial_regex(&r) {
                        span_lint_and_help(cx, TRIVIAL_REGEX, expr.span, "trivial regex", None, repl);
                    }
                },
                Err(e) => lint_syntax_error(cx, &e, r, expr.span, offset),
            }
        }
    } else if let Some(r) = const_str(cx, expr) {
        match parser.parse(&r) {
            Ok(r) => {
                if let Some(repl) = is_trivial_regex(&r) {
                    span_lint_and_help(cx, TRIVIAL_REGEX, expr.span, "trivial regex", None, repl);
                }
            },
            Err(e) => span_lint(cx, INVALID_REGEX, expr.span, &e.to_string()),
        }
    }
}<|MERGE_RESOLUTION|>--- conflicted
+++ resolved
@@ -177,11 +177,7 @@
 }
 
 fn check_regex<'tcx>(cx: &LateContext<'tcx>, expr: &'tcx Expr<'_>, utf8: bool) {
-<<<<<<< HEAD
-    let mut parser = regex_syntax::ParserBuilder::new().unicode(true).utf8(!utf8).build();
-=======
     let mut parser = regex_syntax::ParserBuilder::new().unicode(true).utf8(utf8).build();
->>>>>>> 9524cff2
 
     if let ExprKind::Lit(lit) = expr.kind {
         if let LitKind::Str(ref r, style) = lit.node {
