use clippy_utils::attrs::is_doc_hidden;
use clippy_utils::diagnostics::{span_lint, span_lint_and_help, span_lint_and_note, span_lint_and_then};
use clippy_utils::macros::{is_panic, root_macro_call_first_node};
use clippy_utils::source::{first_line_of_span, snippet_with_applicability};
use clippy_utils::ty::{implements_trait, is_type_diagnostic_item};
use clippy_utils::{is_entrypoint_fn, method_chain_args, return_ty};
use if_chain::if_chain;
use itertools::Itertools;
use rustc_ast::ast::{Async, AttrKind, Attribute, Fn, FnRetTy, ItemKind};
use rustc_ast::token::CommentKind;
use rustc_data_structures::fx::FxHashSet;
use rustc_data_structures::sync::Lrc;
use rustc_errors::emitter::EmitterWriter;
use rustc_errors::{Applicability, Handler, SuggestionStyle};
use rustc_hir as hir;
use rustc_hir::intravisit::{self, Visitor};
use rustc_hir::{AnonConst, Expr};
use rustc_lint::{LateContext, LateLintPass};
use rustc_middle::hir::nested_filter;
use rustc_middle::lint::in_external_macro;
use rustc_middle::ty;
use rustc_parse::maybe_new_parser_from_source_str;
use rustc_parse::parser::ForceCollect;
use rustc_session::parse::ParseSess;
use rustc_session::{declare_tool_lint, impl_lint_pass};
use rustc_span::def_id::LocalDefId;
use rustc_span::edition::Edition;
use rustc_span::source_map::{BytePos, FilePathMapping, SourceMap, Span};
use rustc_span::{sym, FileName, Pos};
use std::io;
use std::ops::Range;
use std::thread;
use url::Url;

declare_clippy_lint! {
    /// ### What it does
    /// Checks for the presence of `_`, `::` or camel-case words
    /// outside ticks in documentation.
    ///
    /// ### Why is this bad?
    /// *Rustdoc* supports markdown formatting, `_`, `::` and
    /// camel-case probably indicates some code which should be included between
    /// ticks. `_` can also be used for emphasis in markdown, this lint tries to
    /// consider that.
    ///
    /// ### Known problems
    /// Lots of bad docs won’t be fixed, what the lint checks
    /// for is limited, and there are still false positives. HTML elements and their
    /// content are not linted.
    ///
    /// In addition, when writing documentation comments, including `[]` brackets
    /// inside a link text would trip the parser. Therefore, documenting link with
    /// `[`SmallVec<[T; INLINE_CAPACITY]>`]` and then [`SmallVec<[T; INLINE_CAPACITY]>`]: SmallVec
    /// would fail.
    ///
    /// ### Examples
    /// ```rust
    /// /// Do something with the foo_bar parameter. See also
    /// /// that::other::module::foo.
    /// // ^ `foo_bar` and `that::other::module::foo` should be ticked.
    /// fn doit(foo_bar: usize) {}
    /// ```
    ///
    /// ```rust
    /// // Link text with `[]` brackets should be written as following:
    /// /// Consume the array and return the inner
    /// /// [`SmallVec<[T; INLINE_CAPACITY]>`][SmallVec].
    /// /// [SmallVec]: SmallVec
    /// fn main() {}
    /// ```
    #[clippy::version = "pre 1.29.0"]
    pub DOC_MARKDOWN,
    pedantic,
    "presence of `_`, `::` or camel-case outside backticks in documentation"
}

declare_clippy_lint! {
    /// ### What it does
    /// Checks for the doc comments of publicly visible
    /// unsafe functions and warns if there is no `# Safety` section.
    ///
    /// ### Why is this bad?
    /// Unsafe functions should document their safety
    /// preconditions, so that users can be sure they are using them safely.
    ///
    /// ### Examples
    /// ```rust
    ///# type Universe = ();
    /// /// This function should really be documented
    /// pub unsafe fn start_apocalypse(u: &mut Universe) {
    ///     unimplemented!();
    /// }
    /// ```
    ///
    /// At least write a line about safety:
    ///
    /// ```rust
    ///# type Universe = ();
    /// /// # Safety
    /// ///
    /// /// This function should not be called before the horsemen are ready.
    /// pub unsafe fn start_apocalypse(u: &mut Universe) {
    ///     unimplemented!();
    /// }
    /// ```
    #[clippy::version = "1.39.0"]
    pub MISSING_SAFETY_DOC,
    style,
    "`pub unsafe fn` without `# Safety` docs"
}

declare_clippy_lint! {
    /// ### What it does
    /// Checks the doc comments of publicly visible functions that
    /// return a `Result` type and warns if there is no `# Errors` section.
    ///
    /// ### Why is this bad?
    /// Documenting the type of errors that can be returned from a
    /// function can help callers write code to handle the errors appropriately.
    ///
    /// ### Examples
    /// Since the following function returns a `Result` it has an `# Errors` section in
    /// its doc comment:
    ///
    /// ```rust
    ///# use std::io;
    /// /// # Errors
    /// ///
    /// /// Will return `Err` if `filename` does not exist or the user does not have
    /// /// permission to read it.
    /// pub fn read(filename: String) -> io::Result<String> {
    ///     unimplemented!();
    /// }
    /// ```
    #[clippy::version = "1.41.0"]
    pub MISSING_ERRORS_DOC,
    pedantic,
    "`pub fn` returns `Result` without `# Errors` in doc comment"
}

declare_clippy_lint! {
    /// ### What it does
    /// Checks the doc comments of publicly visible functions that
    /// may panic and warns if there is no `# Panics` section.
    ///
    /// ### Why is this bad?
    /// Documenting the scenarios in which panicking occurs
    /// can help callers who do not want to panic to avoid those situations.
    ///
    /// ### Examples
    /// Since the following function may panic it has a `# Panics` section in
    /// its doc comment:
    ///
    /// ```rust
    /// /// # Panics
    /// ///
    /// /// Will panic if y is 0
    /// pub fn divide_by(x: i32, y: i32) -> i32 {
    ///     if y == 0 {
    ///         panic!("Cannot divide by 0")
    ///     } else {
    ///         x / y
    ///     }
    /// }
    /// ```
    #[clippy::version = "1.51.0"]
    pub MISSING_PANICS_DOC,
    pedantic,
    "`pub fn` may panic without `# Panics` in doc comment"
}

declare_clippy_lint! {
    /// ### What it does
    /// Checks for `fn main() { .. }` in doctests
    ///
    /// ### Why is this bad?
    /// The test can be shorter (and likely more readable)
    /// if the `fn main()` is left implicit.
    ///
    /// ### Examples
    /// ```rust
    /// /// An example of a doctest with a `main()` function
    /// ///
    /// /// # Examples
    /// ///
    /// /// ```
    /// /// fn main() {
    /// ///     // this needs not be in an `fn`
    /// /// }
    /// /// ```
    /// fn needless_main() {
    ///     unimplemented!();
    /// }
    /// ```
    #[clippy::version = "1.40.0"]
    pub NEEDLESS_DOCTEST_MAIN,
    style,
    "presence of `fn main() {` in code examples"
}

declare_clippy_lint! {
    /// ### What it does
    /// Detects the syntax `['foo']` in documentation comments (notice quotes instead of backticks)
    /// outside of code blocks
    /// ### Why is this bad?
    /// It is likely a typo when defining an intra-doc link
    ///
    /// ### Example
    /// ```rust
    /// /// See also: ['foo']
    /// fn bar() {}
    /// ```
    /// Use instead:
    /// ```rust
    /// /// See also: [`foo`]
    /// fn bar() {}
    /// ```
    #[clippy::version = "1.63.0"]
    pub DOC_LINK_WITH_QUOTES,
    pedantic,
    "possible typo for an intra-doc link"
}

declare_clippy_lint! {
    /// ### What it does
    /// Checks for the doc comments of publicly visible
    /// safe functions and traits and warns if there is a `# Safety` section.
    ///
    /// ### Why is this bad?
    /// Safe functions and traits are safe to implement and therefore do not
    /// need to describe safety preconditions that users are required to uphold.
    ///
    /// ### Examples
    /// ```rust
    ///# type Universe = ();
    /// /// # Safety
    /// ///
    /// /// This function should not be called before the horsemen are ready.
    /// pub fn start_apocalypse_but_safely(u: &mut Universe) {
    ///     unimplemented!();
    /// }
    /// ```
    ///
    /// The function is safe, so there shouldn't be any preconditions
    /// that have to be explained for safety reasons.
    ///
    /// ```rust
    ///# type Universe = ();
    /// /// This function should really be documented
    /// pub fn start_apocalypse(u: &mut Universe) {
    ///     unimplemented!();
    /// }
    /// ```
    #[clippy::version = "1.66.0"]
    pub UNNECESSARY_SAFETY_DOC,
    style,
    "`pub fn` or `pub trait` with `# Safety` docs"
}

#[expect(clippy::module_name_repetitions)]
#[derive(Clone)]
pub struct DocMarkdown {
    valid_idents: FxHashSet<String>,
    in_trait_impl: bool,
}

impl DocMarkdown {
    pub fn new(valid_idents: FxHashSet<String>) -> Self {
        Self {
            valid_idents,
            in_trait_impl: false,
        }
    }
}

impl_lint_pass!(DocMarkdown => [
    DOC_LINK_WITH_QUOTES,
    DOC_MARKDOWN,
    MISSING_SAFETY_DOC,
    MISSING_ERRORS_DOC,
    MISSING_PANICS_DOC,
    NEEDLESS_DOCTEST_MAIN,
    UNNECESSARY_SAFETY_DOC,
]);

impl<'tcx> LateLintPass<'tcx> for DocMarkdown {
    fn check_crate(&mut self, cx: &LateContext<'tcx>) {
        let attrs = cx.tcx.hir().attrs(hir::CRATE_HIR_ID);
        check_attrs(cx, &self.valid_idents, attrs);
    }

    fn check_item(&mut self, cx: &LateContext<'tcx>, item: &'tcx hir::Item<'_>) {
        let attrs = cx.tcx.hir().attrs(item.hir_id());
        let Some(headers) = check_attrs(cx, &self.valid_idents, attrs) else { return };
        match item.kind {
            hir::ItemKind::Fn(ref sig, _, body_id) => {
                if !(is_entrypoint_fn(cx, item.owner_id.to_def_id()) || in_external_macro(cx.tcx.sess, item.span)) {
                    let body = cx.tcx.hir().body(body_id);
                    let mut fpu = FindPanicUnwrap {
                        cx,
                        typeck_results: cx.tcx.typeck(item.owner_id.def_id),
                        panic_span: None,
                    };
                    fpu.visit_expr(body.value);
<<<<<<< HEAD
                    lint_for_missing_headers(
                        cx,
                        item.owner_id.def_id,
                        item.span,
                        sig,
                        headers,
                        Some(body_id),
                        fpu.panic_span,
                    );
=======
                    lint_for_missing_headers(cx, item.def_id.def_id, sig, headers, Some(body_id), fpu.panic_span);
>>>>>>> 51ec465c
                }
            },
            hir::ItemKind::Impl(impl_) => {
                self.in_trait_impl = impl_.of_trait.is_some();
            },
            hir::ItemKind::Trait(_, unsafety, ..) => match (headers.safety, unsafety) {
                (false, hir::Unsafety::Unsafe) => span_lint(
                    cx,
                    MISSING_SAFETY_DOC,
                    cx.tcx.def_span(item.def_id),
                    "docs for unsafe trait missing `# Safety` section",
                ),
                (true, hir::Unsafety::Normal) => span_lint(
                    cx,
                    UNNECESSARY_SAFETY_DOC,
                    cx.tcx.def_span(item.def_id),
                    "docs for safe trait have unnecessary `# Safety` section",
                ),
                _ => (),
            },
            _ => (),
        }
    }

    fn check_item_post(&mut self, _cx: &LateContext<'tcx>, item: &'tcx hir::Item<'_>) {
        if let hir::ItemKind::Impl { .. } = item.kind {
            self.in_trait_impl = false;
        }
    }

    fn check_trait_item(&mut self, cx: &LateContext<'tcx>, item: &'tcx hir::TraitItem<'_>) {
        let attrs = cx.tcx.hir().attrs(item.hir_id());
        let Some(headers) = check_attrs(cx, &self.valid_idents, attrs) else { return };
        if let hir::TraitItemKind::Fn(ref sig, ..) = item.kind {
            if !in_external_macro(cx.tcx.sess, item.span) {
<<<<<<< HEAD
                lint_for_missing_headers(cx, item.owner_id.def_id, item.span, sig, headers, None, None);
=======
                lint_for_missing_headers(cx, item.def_id.def_id, sig, headers, None, None);
>>>>>>> 51ec465c
            }
        }
    }

    fn check_impl_item(&mut self, cx: &LateContext<'tcx>, item: &'tcx hir::ImplItem<'_>) {
        let attrs = cx.tcx.hir().attrs(item.hir_id());
        let Some(headers) = check_attrs(cx, &self.valid_idents, attrs) else { return };
        if self.in_trait_impl || in_external_macro(cx.tcx.sess, item.span) {
            return;
        }
        if let hir::ImplItemKind::Fn(ref sig, body_id) = item.kind {
            let body = cx.tcx.hir().body(body_id);
            let mut fpu = FindPanicUnwrap {
                cx,
                typeck_results: cx.tcx.typeck(item.owner_id.def_id),
                panic_span: None,
            };
            fpu.visit_expr(body.value);
<<<<<<< HEAD
            lint_for_missing_headers(
                cx,
                item.owner_id.def_id,
                item.span,
                sig,
                headers,
                Some(body_id),
                fpu.panic_span,
            );
=======
            lint_for_missing_headers(cx, item.def_id.def_id, sig, headers, Some(body_id), fpu.panic_span);
>>>>>>> 51ec465c
        }
    }
}

fn lint_for_missing_headers(
    cx: &LateContext<'_>,
    def_id: LocalDefId,
    sig: &hir::FnSig<'_>,
    headers: DocHeaders,
    body_id: Option<hir::BodyId>,
    panic_span: Option<Span>,
) {
    if !cx.effective_visibilities.is_exported(def_id) {
        return; // Private functions do not require doc comments
    }

    // do not lint if any parent has `#[doc(hidden)]` attribute (#7347)
    if cx
        .tcx
        .hir()
        .parent_iter(cx.tcx.hir().local_def_id_to_hir_id(def_id))
        .any(|(id, _node)| is_doc_hidden(cx.tcx.hir().attrs(id)))
    {
        return;
    }

    let span = cx.tcx.def_span(def_id);
    match (headers.safety, sig.header.unsafety) {
        (false, hir::Unsafety::Unsafe) => span_lint(
            cx,
            MISSING_SAFETY_DOC,
            span,
            "unsafe function's docs miss `# Safety` section",
        ),
        (true, hir::Unsafety::Normal) => span_lint(
            cx,
            UNNECESSARY_SAFETY_DOC,
            span,
            "safe function's docs have unnecessary `# Safety` section",
        ),
        _ => (),
    }
    if !headers.panics && panic_span.is_some() {
        span_lint_and_note(
            cx,
            MISSING_PANICS_DOC,
            span,
            "docs for function which may panic missing `# Panics` section",
            panic_span,
            "first possible panic found here",
        );
    }
    if !headers.errors {
        let hir_id = cx.tcx.hir().local_def_id_to_hir_id(def_id);
        if is_type_diagnostic_item(cx, return_ty(cx, hir_id), sym::Result) {
            span_lint(
                cx,
                MISSING_ERRORS_DOC,
                span,
                "docs for function returning `Result` missing `# Errors` section",
            );
        } else {
            if_chain! {
                if let Some(body_id) = body_id;
                if let Some(future) = cx.tcx.lang_items().future_trait();
                let typeck = cx.tcx.typeck_body(body_id);
                let body = cx.tcx.hir().body(body_id);
                let ret_ty = typeck.expr_ty(body.value);
                if implements_trait(cx, ret_ty, future, &[]);
                if let ty::Opaque(_, subs) = ret_ty.kind();
                if let Some(gen) = subs.types().next();
                if let ty::Generator(_, subs, _) = gen.kind();
                if is_type_diagnostic_item(cx, subs.as_generator().return_ty(), sym::Result);
                then {
                    span_lint(
                        cx,
                        MISSING_ERRORS_DOC,
                        span,
                        "docs for function returning `Result` missing `# Errors` section",
                    );
                }
            }
        }
    }
}

/// Cleanup documentation decoration.
///
/// We can't use `rustc_ast::attr::AttributeMethods::with_desugared_doc` or
/// `rustc_ast::parse::lexer::comments::strip_doc_comment_decoration` because we
/// need to keep track of
/// the spans but this function is inspired from the later.
#[expect(clippy::cast_possible_truncation)]
#[must_use]
pub fn strip_doc_comment_decoration(doc: &str, comment_kind: CommentKind, span: Span) -> (String, Vec<(usize, Span)>) {
    // one-line comments lose their prefix
    if comment_kind == CommentKind::Line {
        let mut doc = doc.to_owned();
        doc.push('\n');
        let len = doc.len();
        // +3 skips the opening delimiter
        return (doc, vec![(len, span.with_lo(span.lo() + BytePos(3)))]);
    }

    let mut sizes = vec![];
    let mut contains_initial_stars = false;
    for line in doc.lines() {
        let offset = line.as_ptr() as usize - doc.as_ptr() as usize;
        debug_assert_eq!(offset as u32 as usize, offset);
        contains_initial_stars |= line.trim_start().starts_with('*');
        // +1 adds the newline, +3 skips the opening delimiter
        sizes.push((line.len() + 1, span.with_lo(span.lo() + BytePos(3 + offset as u32))));
    }
    if !contains_initial_stars {
        return (doc.to_string(), sizes);
    }
    // remove the initial '*'s if any
    let mut no_stars = String::with_capacity(doc.len());
    for line in doc.lines() {
        let mut chars = line.chars();
        for c in &mut chars {
            if c.is_whitespace() {
                no_stars.push(c);
            } else {
                no_stars.push(if c == '*' { ' ' } else { c });
                break;
            }
        }
        no_stars.push_str(chars.as_str());
        no_stars.push('\n');
    }

    (no_stars, sizes)
}

#[derive(Copy, Clone, Default)]
struct DocHeaders {
    safety: bool,
    errors: bool,
    panics: bool,
}

fn check_attrs(cx: &LateContext<'_>, valid_idents: &FxHashSet<String>, attrs: &[Attribute]) -> Option<DocHeaders> {
    use pulldown_cmark::{BrokenLink, CowStr, Options};
    /// We don't want the parser to choke on intra doc links. Since we don't
    /// actually care about rendering them, just pretend that all broken links are
    /// point to a fake address.
    #[expect(clippy::unnecessary_wraps)] // we're following a type signature
    fn fake_broken_link_callback<'a>(_: BrokenLink<'_>) -> Option<(CowStr<'a>, CowStr<'a>)> {
        Some(("fake".into(), "fake".into()))
    }

    let mut doc = String::new();
    let mut spans = vec![];

    for attr in attrs {
        if let AttrKind::DocComment(comment_kind, comment) = attr.kind {
            let (comment, current_spans) = strip_doc_comment_decoration(comment.as_str(), comment_kind, attr.span);
            spans.extend_from_slice(&current_spans);
            doc.push_str(&comment);
        } else if attr.has_name(sym::doc) {
            // ignore mix of sugared and non-sugared doc
            // don't trigger the safety or errors check
            return None;
        }
    }

    let mut current = 0;
    for &mut (ref mut offset, _) in &mut spans {
        let offset_copy = *offset;
        *offset = current;
        current += offset_copy;
    }

    if doc.is_empty() {
        return Some(DocHeaders::default());
    }

    let mut cb = fake_broken_link_callback;

    let parser =
        pulldown_cmark::Parser::new_with_broken_link_callback(&doc, Options::empty(), Some(&mut cb)).into_offset_iter();
    // Iterate over all `Events` and combine consecutive events into one
    let events = parser.coalesce(|previous, current| {
        use pulldown_cmark::Event::Text;

        let previous_range = previous.1;
        let current_range = current.1;

        match (previous.0, current.0) {
            (Text(previous), Text(current)) => {
                let mut previous = previous.to_string();
                previous.push_str(&current);
                Ok((Text(previous.into()), previous_range))
            },
            (previous, current) => Err(((previous, previous_range), (current, current_range))),
        }
    });
    Some(check_doc(cx, valid_idents, events, &spans))
}

const RUST_CODE: &[&str] = &["rust", "no_run", "should_panic", "compile_fail"];

fn check_doc<'a, Events: Iterator<Item = (pulldown_cmark::Event<'a>, Range<usize>)>>(
    cx: &LateContext<'_>,
    valid_idents: &FxHashSet<String>,
    events: Events,
    spans: &[(usize, Span)],
) -> DocHeaders {
    // true if a safety header was found
    use pulldown_cmark::Event::{
        Code, End, FootnoteReference, HardBreak, Html, Rule, SoftBreak, Start, TaskListMarker, Text,
    };
    use pulldown_cmark::Tag::{CodeBlock, Heading, Item, Link, Paragraph};
    use pulldown_cmark::{CodeBlockKind, CowStr};

    let mut headers = DocHeaders::default();
    let mut in_code = false;
    let mut in_link = None;
    let mut in_heading = false;
    let mut is_rust = false;
    let mut edition = None;
    let mut ticks_unbalanced = false;
    let mut text_to_check: Vec<(CowStr<'_>, Span)> = Vec::new();
    let mut paragraph_span = spans.get(0).expect("function isn't called if doc comment is empty").1;
    for (event, range) in events {
        match event {
            Start(CodeBlock(ref kind)) => {
                in_code = true;
                if let CodeBlockKind::Fenced(lang) = kind {
                    for item in lang.split(',') {
                        if item == "ignore" {
                            is_rust = false;
                            break;
                        }
                        if let Some(stripped) = item.strip_prefix("edition") {
                            is_rust = true;
                            edition = stripped.parse::<Edition>().ok();
                        } else if item.is_empty() || RUST_CODE.contains(&item) {
                            is_rust = true;
                        }
                    }
                }
            },
            End(CodeBlock(_)) => {
                in_code = false;
                is_rust = false;
            },
            Start(Link(_, url, _)) => in_link = Some(url),
            End(Link(..)) => in_link = None,
            Start(Heading(_, _, _) | Paragraph | Item) => {
                if let Start(Heading(_, _, _)) = event {
                    in_heading = true;
                }
                ticks_unbalanced = false;
                let (_, span) = get_current_span(spans, range.start);
                paragraph_span = first_line_of_span(cx, span);
            },
            End(Heading(_, _, _) | Paragraph | Item) => {
                if let End(Heading(_, _, _)) = event {
                    in_heading = false;
                }
                if ticks_unbalanced {
                    span_lint_and_help(
                        cx,
                        DOC_MARKDOWN,
                        paragraph_span,
                        "backticks are unbalanced",
                        None,
                        "a backtick may be missing a pair",
                    );
                } else {
                    for (text, span) in text_to_check {
                        check_text(cx, valid_idents, &text, span);
                    }
                }
                text_to_check = Vec::new();
            },
            Start(_tag) | End(_tag) => (), // We don't care about other tags
            Html(_html) => (),             // HTML is weird, just ignore it
            SoftBreak | HardBreak | TaskListMarker(_) | Code(_) | Rule => (),
            FootnoteReference(text) | Text(text) => {
                let (begin, span) = get_current_span(spans, range.start);
                paragraph_span = paragraph_span.with_hi(span.hi());
                ticks_unbalanced |= text.contains('`') && !in_code;
                if Some(&text) == in_link.as_ref() || ticks_unbalanced {
                    // Probably a link of the form `<http://example.com>`
                    // Which are represented as a link to "http://example.com" with
                    // text "http://example.com" by pulldown-cmark
                    continue;
                }
                let trimmed_text = text.trim();
                headers.safety |= in_heading && trimmed_text == "Safety";
                headers.safety |= in_heading && trimmed_text == "Implementation safety";
                headers.safety |= in_heading && trimmed_text == "Implementation Safety";
                headers.errors |= in_heading && trimmed_text == "Errors";
                headers.panics |= in_heading && trimmed_text == "Panics";
                if in_code {
                    if is_rust {
                        let edition = edition.unwrap_or_else(|| cx.tcx.sess.edition());
                        check_code(cx, &text, edition, span);
                    }
                } else {
                    check_link_quotes(cx, in_link.is_some(), trimmed_text, span, &range, begin, text.len());
                    // Adjust for the beginning of the current `Event`
                    let span = span.with_lo(span.lo() + BytePos::from_usize(range.start - begin));
                    text_to_check.push((text, span));
                }
            },
        }
    }
    headers
}

fn check_link_quotes(
    cx: &LateContext<'_>,
    in_link: bool,
    trimmed_text: &str,
    span: Span,
    range: &Range<usize>,
    begin: usize,
    text_len: usize,
) {
    if in_link && trimmed_text.starts_with('\'') && trimmed_text.ends_with('\'') {
        // fix the span to only point at the text within the link
        let lo = span.lo() + BytePos::from_usize(range.start - begin);
        span_lint(
            cx,
            DOC_LINK_WITH_QUOTES,
            span.with_lo(lo).with_hi(lo + BytePos::from_usize(text_len)),
            "possible intra-doc link using quotes instead of backticks",
        );
    }
}

fn get_current_span(spans: &[(usize, Span)], idx: usize) -> (usize, Span) {
    let index = match spans.binary_search_by(|c| c.0.cmp(&idx)) {
        Ok(o) => o,
        Err(e) => e - 1,
    };
    spans[index]
}

fn check_code(cx: &LateContext<'_>, text: &str, edition: Edition, span: Span) {
    fn has_needless_main(code: String, edition: Edition) -> bool {
        rustc_driver::catch_fatal_errors(|| {
            rustc_span::create_session_globals_then(edition, || {
                let filename = FileName::anon_source_code(&code);

                let sm = Lrc::new(SourceMap::new(FilePathMapping::empty()));
                let fallback_bundle =
                    rustc_errors::fallback_fluent_bundle(rustc_errors::DEFAULT_LOCALE_RESOURCES, false);
                let emitter = EmitterWriter::new(
                    Box::new(io::sink()),
                    None,
                    None,
                    fallback_bundle,
                    false,
                    false,
                    false,
                    None,
                    false,
                    false,
                );
                let handler = Handler::with_emitter(false, None, Box::new(emitter));
                let sess = ParseSess::with_span_handler(handler, sm);

                let mut parser = match maybe_new_parser_from_source_str(&sess, filename, code) {
                    Ok(p) => p,
                    Err(errs) => {
                        drop(errs);
                        return false;
                    },
                };

                let mut relevant_main_found = false;
                loop {
                    match parser.parse_item(ForceCollect::No) {
                        Ok(Some(item)) => match &item.kind {
                            ItemKind::Fn(box Fn {
                                sig, body: Some(block), ..
                            }) if item.ident.name == sym::main => {
                                let is_async = matches!(sig.header.asyncness, Async::Yes { .. });
                                let returns_nothing = match &sig.decl.output {
                                    FnRetTy::Default(..) => true,
                                    FnRetTy::Ty(ty) if ty.kind.is_unit() => true,
                                    FnRetTy::Ty(_) => false,
                                };

                                if returns_nothing && !is_async && !block.stmts.is_empty() {
                                    // This main function should be linted, but only if there are no other functions
                                    relevant_main_found = true;
                                } else {
                                    // This main function should not be linted, we're done
                                    return false;
                                }
                            },
                            // Tests with one of these items are ignored
                            ItemKind::Static(..)
                            | ItemKind::Const(..)
                            | ItemKind::ExternCrate(..)
                            | ItemKind::ForeignMod(..)
                            // Another function was found; this case is ignored
                            | ItemKind::Fn(..) => return false,
                            _ => {},
                        },
                        Ok(None) => break,
                        Err(e) => {
                            e.cancel();
                            return false;
                        },
                    }
                }

                relevant_main_found
            })
        })
        .ok()
        .unwrap_or_default()
    }

    // Because of the global session, we need to create a new session in a different thread with
    // the edition we need.
    let text = text.to_owned();
    if thread::spawn(move || has_needless_main(text, edition))
        .join()
        .expect("thread::spawn failed")
    {
        span_lint(cx, NEEDLESS_DOCTEST_MAIN, span, "needless `fn main` in doctest");
    }
}

fn check_text(cx: &LateContext<'_>, valid_idents: &FxHashSet<String>, text: &str, span: Span) {
    for word in text.split(|c: char| c.is_whitespace() || c == '\'') {
        // Trim punctuation as in `some comment (see foo::bar).`
        //                                                   ^^
        // Or even as in `_foo bar_` which is emphasized. Also preserve `::` as a prefix/suffix.
        let mut word = word.trim_matches(|c: char| !c.is_alphanumeric() && c != ':');

        // Remove leading or trailing single `:` which may be part of a sentence.
        if word.starts_with(':') && !word.starts_with("::") {
            word = word.trim_start_matches(':');
        }
        if word.ends_with(':') && !word.ends_with("::") {
            word = word.trim_end_matches(':');
        }

        if valid_idents.contains(word) || word.chars().all(|c| c == ':') {
            continue;
        }

        // Adjust for the current word
        let offset = word.as_ptr() as usize - text.as_ptr() as usize;
        let span = Span::new(
            span.lo() + BytePos::from_usize(offset),
            span.lo() + BytePos::from_usize(offset + word.len()),
            span.ctxt(),
            span.parent(),
        );

        check_word(cx, word, span);
    }
}

fn check_word(cx: &LateContext<'_>, word: &str, span: Span) {
    /// Checks if a string is camel-case, i.e., contains at least two uppercase
    /// letters (`Clippy` is ok) and one lower-case letter (`NASA` is ok).
    /// Plurals are also excluded (`IDs` is ok).
    fn is_camel_case(s: &str) -> bool {
        if s.starts_with(|c: char| c.is_ascii_digit()) {
            return false;
        }

        let s = s.strip_suffix('s').unwrap_or(s);

        s.chars().all(char::is_alphanumeric)
            && s.chars().filter(|&c| c.is_uppercase()).take(2).count() > 1
            && s.chars().filter(|&c| c.is_lowercase()).take(1).count() > 0
    }

    fn has_underscore(s: &str) -> bool {
        s != "_" && !s.contains("\\_") && s.contains('_')
    }

    fn has_hyphen(s: &str) -> bool {
        s != "-" && s.contains('-')
    }

    if let Ok(url) = Url::parse(word) {
        // try to get around the fact that `foo::bar` parses as a valid URL
        if !url.cannot_be_a_base() {
            span_lint(
                cx,
                DOC_MARKDOWN,
                span,
                "you should put bare URLs between `<`/`>` or make a proper Markdown link",
            );

            return;
        }
    }

    // We assume that mixed-case words are not meant to be put inside backticks. (Issue #2343)
    if has_underscore(word) && has_hyphen(word) {
        return;
    }

    if has_underscore(word) || word.contains("::") || is_camel_case(word) {
        let mut applicability = Applicability::MachineApplicable;

        span_lint_and_then(
            cx,
            DOC_MARKDOWN,
            span,
            "item in documentation is missing backticks",
            |diag| {
                let snippet = snippet_with_applicability(cx, span, "..", &mut applicability);
                diag.span_suggestion_with_style(
                    span,
                    "try",
                    format!("`{snippet}`"),
                    applicability,
                    // always show the suggestion in a separate line, since the
                    // inline presentation adds another pair of backticks
                    SuggestionStyle::ShowAlways,
                );
            },
        );
    }
}

struct FindPanicUnwrap<'a, 'tcx> {
    cx: &'a LateContext<'tcx>,
    panic_span: Option<Span>,
    typeck_results: &'tcx ty::TypeckResults<'tcx>,
}

impl<'a, 'tcx> Visitor<'tcx> for FindPanicUnwrap<'a, 'tcx> {
    type NestedFilter = nested_filter::OnlyBodies;

    fn visit_expr(&mut self, expr: &'tcx Expr<'_>) {
        if self.panic_span.is_some() {
            return;
        }

        if let Some(macro_call) = root_macro_call_first_node(self.cx, expr) {
            if is_panic(self.cx, macro_call.def_id)
                || matches!(
                    self.cx.tcx.item_name(macro_call.def_id).as_str(),
                    "assert" | "assert_eq" | "assert_ne" | "todo"
                )
            {
                self.panic_span = Some(macro_call.span);
            }
        }

        // check for `unwrap`
        if let Some(arglists) = method_chain_args(expr, &["unwrap"]) {
            let receiver_ty = self.typeck_results.expr_ty(arglists[0].0).peel_refs();
            if is_type_diagnostic_item(self.cx, receiver_ty, sym::Option)
                || is_type_diagnostic_item(self.cx, receiver_ty, sym::Result)
            {
                self.panic_span = Some(expr.span);
            }
        }

        // and check sub-expressions
        intravisit::walk_expr(self, expr);
    }

    // Panics in const blocks will cause compilation to fail.
    fn visit_anon_const(&mut self, _: &'tcx AnonConst) {}

    fn nested_visit_map(&mut self) -> Self::Map {
        self.cx.tcx.hir()
    }
}<|MERGE_RESOLUTION|>--- conflicted
+++ resolved
@@ -302,19 +302,7 @@
                         panic_span: None,
                     };
                     fpu.visit_expr(body.value);
-<<<<<<< HEAD
-                    lint_for_missing_headers(
-                        cx,
-                        item.owner_id.def_id,
-                        item.span,
-                        sig,
-                        headers,
-                        Some(body_id),
-                        fpu.panic_span,
-                    );
-=======
-                    lint_for_missing_headers(cx, item.def_id.def_id, sig, headers, Some(body_id), fpu.panic_span);
->>>>>>> 51ec465c
+                    lint_for_missing_headers(cx, item.owner_id.def_id, sig, headers, Some(body_id), fpu.panic_span);
                 }
             },
             hir::ItemKind::Impl(impl_) => {
@@ -324,13 +312,13 @@
                 (false, hir::Unsafety::Unsafe) => span_lint(
                     cx,
                     MISSING_SAFETY_DOC,
-                    cx.tcx.def_span(item.def_id),
+                    cx.tcx.def_span(item.owner_id),
                     "docs for unsafe trait missing `# Safety` section",
                 ),
                 (true, hir::Unsafety::Normal) => span_lint(
                     cx,
                     UNNECESSARY_SAFETY_DOC,
-                    cx.tcx.def_span(item.def_id),
+                    cx.tcx.def_span(item.owner_id),
                     "docs for safe trait have unnecessary `# Safety` section",
                 ),
                 _ => (),
@@ -350,11 +338,7 @@
         let Some(headers) = check_attrs(cx, &self.valid_idents, attrs) else { return };
         if let hir::TraitItemKind::Fn(ref sig, ..) = item.kind {
             if !in_external_macro(cx.tcx.sess, item.span) {
-<<<<<<< HEAD
-                lint_for_missing_headers(cx, item.owner_id.def_id, item.span, sig, headers, None, None);
-=======
-                lint_for_missing_headers(cx, item.def_id.def_id, sig, headers, None, None);
->>>>>>> 51ec465c
+                lint_for_missing_headers(cx, item.owner_id.def_id, sig, headers, None, None);
             }
         }
     }
@@ -373,19 +357,7 @@
                 panic_span: None,
             };
             fpu.visit_expr(body.value);
-<<<<<<< HEAD
-            lint_for_missing_headers(
-                cx,
-                item.owner_id.def_id,
-                item.span,
-                sig,
-                headers,
-                Some(body_id),
-                fpu.panic_span,
-            );
-=======
-            lint_for_missing_headers(cx, item.def_id.def_id, sig, headers, Some(body_id), fpu.panic_span);
->>>>>>> 51ec465c
+            lint_for_missing_headers(cx, item.owner_id.def_id, sig, headers, Some(body_id), fpu.panic_span);
         }
     }
 }
