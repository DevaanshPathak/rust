#![feature(array_windows)]
#![feature(binary_heap_into_iter_sorted)]
#![feature(box_patterns)]
#![feature(if_let_guard)]
#![feature(iter_intersperse)]
#![feature(let_chains)]
#![feature(lint_reasons)]
#![feature(never_type)]
#![feature(rustc_private)]
#![feature(stmt_expr_attributes)]
#![recursion_limit = "512"]
#![cfg_attr(feature = "deny-warnings", deny(warnings))]
#![allow(clippy::missing_docs_in_private_items, clippy::must_use_candidate)]
#![warn(trivial_casts, trivial_numeric_casts)]
// warn on lints, that are included in `rust-lang/rust`s bootstrap
#![warn(rust_2018_idioms, unused_lifetimes)]
// warn on rustc internal lints
#![warn(rustc::internal)]
// Disable this rustc lint for now, as it was also done in rustc
#![allow(rustc::potential_query_instability)]

// FIXME: switch to something more ergonomic here, once available.
// (Currently there is no way to opt into sysroot crates without `extern crate`.)
extern crate pulldown_cmark;
extern crate rustc_arena;
extern crate rustc_ast;
extern crate rustc_ast_pretty;
extern crate rustc_data_structures;
extern crate rustc_driver;
extern crate rustc_errors;
extern crate rustc_hir;
extern crate rustc_hir_analysis;
extern crate rustc_hir_pretty;
extern crate rustc_hir_typeck;
extern crate rustc_index;
extern crate rustc_infer;
extern crate rustc_lexer;
extern crate rustc_lint;
extern crate rustc_middle;
extern crate rustc_parse;
extern crate rustc_resolve;
extern crate rustc_session;
extern crate rustc_span;
extern crate rustc_target;
extern crate rustc_trait_selection;
extern crate thin_vec;

#[macro_use]
extern crate clippy_utils;
#[macro_use]
extern crate declare_clippy_lint;

use rustc_data_structures::fx::FxHashSet;
use rustc_lint::{Lint, LintId};

#[cfg(feature = "internal")]
pub mod deprecated_lints;
#[cfg_attr(feature = "internal", allow(clippy::missing_clippy_version_attribute))]
mod utils;

mod declared_lints;
mod renamed_lints;

// begin lints modules, do not remove this comment, it’s used in `update_lints`
mod absolute_paths;
mod allow_attributes;
mod almost_complete_range;
mod approx_const;
mod arc_with_non_send_sync;
mod as_conversions;
mod asm_syntax;
mod assertions_on_constants;
mod assertions_on_result_states;
mod async_yields_async;
mod attrs;
mod await_holding_invalid;
mod blocks_in_if_conditions;
mod bool_assert_comparison;
mod bool_to_int_with_if;
mod booleans;
mod borrow_deref_ref;
mod box_default;
mod cargo;
mod casts;
mod checked_conversions;
mod cognitive_complexity;
mod collapsible_if;
mod collection_is_never_read;
mod comparison_chain;
mod copies;
mod copy_iterator;
mod crate_in_macro_def;
mod create_dir;
mod dbg_macro;
mod default;
mod default_constructed_unit_structs;
mod default_instead_of_iter_empty;
mod default_numeric_fallback;
mod default_union_representation;
mod dereference;
mod derivable_impls;
mod derive;
mod disallowed_macros;
mod disallowed_methods;
mod disallowed_names;
mod disallowed_script_idents;
mod disallowed_types;
mod doc;
mod double_parens;
mod drop_forget_ref;
mod duplicate_mod;
mod else_if_without_else;
mod empty_drop;
mod empty_enum;
mod empty_structs_with_brackets;
mod endian_bytes;
mod entry;
mod enum_clike;
mod equatable_if_let;
mod error_impl_error;
mod escape;
mod eta_reduction;
mod excessive_bools;
mod excessive_nesting;
mod exhaustive_items;
mod exit;
mod explicit_write;
mod extra_unused_type_parameters;
mod fallible_impl_from;
mod float_literal;
mod floating_point_arithmetic;
mod format;
mod format_args;
mod format_impl;
mod format_push_string;
mod formatting;
mod four_forward_slashes;
mod from_over_into;
mod from_raw_with_void_ptr;
mod from_str_radix_10;
mod functions;
mod future_not_send;
mod if_let_mutex;
mod if_not_else;
mod if_then_some_else_none;
mod ignored_unit_patterns;
mod impl_hash_with_borrow_str_and_bytes;
mod implicit_hasher;
mod implicit_return;
mod implicit_saturating_add;
mod implicit_saturating_sub;
mod implied_bounds_in_impls;
mod inconsistent_struct_constructor;
mod index_refutable_slice;
mod indexing_slicing;
mod infinite_iter;
mod inherent_impl;
mod inherent_to_string;
mod init_numbered_fields;
mod inline_fn_without_body;
mod instant_subtraction;
mod int_plus_one;
mod invalid_upcast_comparisons;
mod item_name_repetitions;
mod items_after_statements;
mod items_after_test_module;
mod iter_not_returning_iterator;
mod iter_over_hash_type;
mod iter_without_into_iter;
mod large_const_arrays;
mod large_enum_variant;
mod large_futures;
mod large_include_file;
mod large_stack_arrays;
mod large_stack_frames;
mod len_zero;
mod let_if_seq;
mod let_underscore;
mod let_with_type_underscore;
mod lifetimes;
mod lines_filter_map_ok;
mod literal_representation;
mod loops;
mod macro_use;
mod main_recursion;
mod manual_assert;
mod manual_async_fn;
mod manual_bits;
mod manual_clamp;
mod manual_float_methods;
mod manual_hash_one;
mod manual_is_ascii_check;
mod manual_let_else;
mod manual_main_separator_str;
mod manual_non_exhaustive;
mod manual_range_patterns;
mod manual_rem_euclid;
mod manual_retain;
mod manual_slice_size_calculation;
mod manual_string_new;
mod manual_strip;
mod map_unit_fn;
mod match_result_ok;
mod matches;
mod mem_replace;
mod methods;
mod min_ident_chars;
mod minmax;
mod misc;
mod misc_early;
mod mismatching_type_param_order;
mod missing_assert_message;
mod missing_asserts_for_indexing;
mod missing_const_for_fn;
mod missing_doc;
mod missing_enforced_import_rename;
mod missing_fields_in_debug;
mod missing_inline;
mod missing_trait_methods;
mod mixed_read_write_in_expression;
mod module_style;
mod multi_assignments;
mod multiple_unsafe_ops_per_block;
mod mut_key;
mod mut_mut;
mod mut_reference;
mod mutable_debug_assertion;
mod mutex_atomic;
mod needless_arbitrary_self_type;
mod needless_bool;
mod needless_borrowed_ref;
mod needless_borrows_for_generic_args;
mod needless_continue;
mod needless_else;
mod needless_for_each;
mod needless_if;
mod needless_late_init;
mod needless_parens_on_range_literals;
mod needless_pass_by_ref_mut;
mod needless_pass_by_value;
mod needless_question_mark;
mod needless_update;
mod neg_cmp_op_on_partial_ord;
mod neg_multiply;
mod new_without_default;
mod no_effect;
mod no_mangle_with_rust_abi;
mod non_canonical_impls;
mod non_copy_const;
mod non_expressive_names;
mod non_octal_unix_permissions;
mod non_send_fields_in_send_ty;
mod nonstandard_macro_braces;
mod octal_escapes;
mod only_used_in_recursion;
mod operators;
mod option_env_unwrap;
mod option_if_let_else;
mod overflow_check_conditional;
mod panic_in_result_fn;
mod panic_unimplemented;
mod partial_pub_fields;
mod partialeq_ne_impl;
mod partialeq_to_none;
mod pass_by_ref_or_value;
mod pattern_type_mismatch;
mod permissions_set_readonly_false;
mod precedence;
mod ptr;
mod ptr_offset_with_cast;
mod pub_use;
mod question_mark;
mod question_mark_used;
mod ranges;
mod raw_strings;
mod rc_clone_in_vec_init;
mod read_zero_byte_vec;
mod redundant_async_block;
mod redundant_clone;
mod redundant_closure_call;
mod redundant_else;
mod redundant_field_names;
mod redundant_locals;
mod redundant_pub_crate;
mod redundant_slicing;
mod redundant_static_lifetimes;
mod redundant_type_annotations;
mod ref_option_ref;
mod ref_patterns;
mod reference;
mod regex;
mod reserve_after_initialization;
mod return_self_not_must_use;
mod returns;
mod same_name_method;
mod self_named_constructors;
mod semicolon_block;
mod semicolon_if_nothing_returned;
mod serde_api;
mod shadow;
mod significant_drop_tightening;
mod single_call_fn;
mod single_char_lifetime_names;
mod single_component_path_imports;
mod single_range_in_vec_init;
mod size_of_in_element_count;
mod size_of_ref;
mod slow_vector_initialization;
mod std_instead_of_core;
mod strings;
mod strlen_on_c_strings;
mod suspicious_operation_groupings;
mod suspicious_trait_impl;
mod suspicious_xor_used_as_pow;
mod swap;
mod swap_ptr_to_ref;
mod tabs_in_doc_comments;
mod temporary_assignment;
mod tests_outside_test_module;
mod to_digit_is_some;
mod trailing_empty_array;
mod trait_bounds;
mod transmute;
mod tuple_array_conversions;
mod types;
mod undocumented_unsafe_blocks;
mod unicode;
mod uninit_vec;
mod unit_return_expecting_ord;
mod unit_types;
mod unnamed_address;
mod unnecessary_box_returns;
mod unnecessary_map_on_constructor;
mod unnecessary_owned_empty_strings;
mod unnecessary_self_imports;
mod unnecessary_struct_initialization;
mod unnecessary_wraps;
mod unnested_or_patterns;
mod unsafe_removed_from_name;
mod unused_async;
mod unused_io_amount;
mod unused_peekable;
mod unused_rounding;
mod unused_self;
mod unused_unit;
mod unwrap;
mod unwrap_in_result;
mod upper_case_acronyms;
mod use_self;
mod useless_conversion;
mod vec;
mod vec_init_then_push;
mod visibility;
mod wildcard_imports;
mod write;
mod zero_div_zero;
mod zero_sized_map_values;
// end lints modules, do not remove this comment, it’s used in `update_lints`

use clippy_config::{get_configuration_metadata, Conf};

/// Register all pre expansion lints
///
/// Pre-expansion lints run before any macro expansion has happened.
///
/// Note that due to the architecture of the compiler, currently `cfg_attr` attributes on crate
/// level (i.e `#![cfg_attr(...)]`) will still be expanded even when using a pre-expansion pass.
///
/// Used in `./src/driver.rs`.
pub fn register_pre_expansion_lints(store: &mut rustc_lint::LintStore, conf: &'static Conf) {
    // NOTE: Do not add any more pre-expansion passes. These should be removed eventually.
    let msrv = || conf.msrv.clone();

    store.register_pre_expansion_pass(move || Box::new(attrs::EarlyAttributes { msrv: msrv() }));
}

#[derive(Default)]
struct RegistrationGroups {
    all: Vec<LintId>,
    cargo: Vec<LintId>,
    complexity: Vec<LintId>,
    correctness: Vec<LintId>,
    nursery: Vec<LintId>,
    pedantic: Vec<LintId>,
    perf: Vec<LintId>,
    restriction: Vec<LintId>,
    style: Vec<LintId>,
    suspicious: Vec<LintId>,
    #[cfg(feature = "internal")]
    internal: Vec<LintId>,
}

impl RegistrationGroups {
    #[rustfmt::skip]
    fn register(self, store: &mut rustc_lint::LintStore) {
        store.register_group(true, "clippy::all", Some("clippy_all"), self.all);
        store.register_group(true, "clippy::cargo", Some("clippy_cargo"), self.cargo);
        store.register_group(true, "clippy::complexity", Some("clippy_complexity"), self.complexity);
        store.register_group(true, "clippy::correctness", Some("clippy_correctness"), self.correctness);
        store.register_group(true, "clippy::nursery", Some("clippy_nursery"), self.nursery);
        store.register_group(true, "clippy::pedantic", Some("clippy_pedantic"), self.pedantic);
        store.register_group(true, "clippy::perf", Some("clippy_perf"), self.perf);
        store.register_group(true, "clippy::restriction", Some("clippy_restriction"), self.restriction);
        store.register_group(true, "clippy::style", Some("clippy_style"), self.style);
        store.register_group(true, "clippy::suspicious", Some("clippy_suspicious"), self.suspicious);
        #[cfg(feature = "internal")]
        store.register_group(true, "clippy::internal", Some("clippy_internal"), self.internal);
    }
}

#[derive(Copy, Clone)]
pub(crate) enum LintCategory {
    Cargo,
    Complexity,
    Correctness,
    Nursery,
    Pedantic,
    Perf,
    Restriction,
    Style,
    Suspicious,
    #[cfg(feature = "internal")]
    Internal,
}
#[allow(clippy::enum_glob_use)]
use LintCategory::*;

impl LintCategory {
    fn is_all(self) -> bool {
        matches!(self, Correctness | Suspicious | Style | Complexity | Perf)
    }

    fn group(self, groups: &mut RegistrationGroups) -> &mut Vec<LintId> {
        match self {
            Cargo => &mut groups.cargo,
            Complexity => &mut groups.complexity,
            Correctness => &mut groups.correctness,
            Nursery => &mut groups.nursery,
            Pedantic => &mut groups.pedantic,
            Perf => &mut groups.perf,
            Restriction => &mut groups.restriction,
            Style => &mut groups.style,
            Suspicious => &mut groups.suspicious,
            #[cfg(feature = "internal")]
            Internal => &mut groups.internal,
        }
    }
}

pub(crate) struct LintInfo {
    /// Double reference to maintain pointer equality
    lint: &'static &'static Lint,
    category: LintCategory,
    explanation: &'static str,
}

pub fn explain(name: &str) -> i32 {
    let target = format!("clippy::{}", name.to_ascii_uppercase());
    if let Some(info) = declared_lints::LINTS.iter().find(|info| info.lint.name == target) {
        println!("{}", info.explanation);
        // Check if the lint has configuration
        let mut mdconf = get_configuration_metadata();
        let name = name.to_ascii_lowercase();
        mdconf.retain(|cconf| cconf.lints.contains(&name));
        if !mdconf.is_empty() {
            println!("### Configuration for {}:\n", info.lint.name_lower());
            for conf in mdconf {
                println!("{conf}");
            }
        }
        0
    } else {
        println!("unknown lint: {name}");
        1
    }
}

fn register_categories(store: &mut rustc_lint::LintStore) {
    let mut groups = RegistrationGroups::default();

    for LintInfo { lint, category, .. } in declared_lints::LINTS {
        if category.is_all() {
            groups.all.push(LintId::of(lint));
        }

        category.group(&mut groups).push(LintId::of(lint));
    }

    let lints: Vec<&'static Lint> = declared_lints::LINTS.iter().map(|info| *info.lint).collect();

    store.register_lints(&lints);
    groups.register(store);
}

/// Register all lints and lint groups with the rustc lint store
///
/// Used in `./src/driver.rs`.
#[expect(clippy::too_many_lines)]
pub fn register_lints(store: &mut rustc_lint::LintStore, conf: &'static Conf) {
    let Conf {
        ref absolute_paths_allowed_crates,
        absolute_paths_max_segments,
        accept_comment_above_attributes,
        accept_comment_above_statement,
        allow_dbg_in_tests,
        allow_expect_in_tests,
        allow_mixed_uninlined_format_args,
        allow_one_hash_in_raw_strings,
        allow_print_in_tests,
        allow_private_module_inception,
        allow_unwrap_in_tests,
        ref allowed_dotfiles,
        ref allowed_idents_below_min_chars,
        ref allowed_scripts,
        ref arithmetic_side_effects_allowed_binary,
        ref arithmetic_side_effects_allowed_unary,
        ref arithmetic_side_effects_allowed,
        array_size_threshold,
        avoid_breaking_exported_api,
        ref await_holding_invalid_types,
        cargo_ignore_publish,
        cognitive_complexity_threshold,
        ref disallowed_macros,
        ref disallowed_methods,
        ref disallowed_names,
        ref disallowed_types,
        ref doc_valid_idents,
        enable_raw_pointer_heuristic_for_send,
        enforce_iter_loop_reborrow,
        ref enforced_import_renames,
        enum_variant_name_threshold,
        enum_variant_size_threshold,
        excessive_nesting_threshold,
        future_size_threshold,
        ref ignore_interior_mutability,
        large_error_threshold,
        literal_representation_threshold,
        matches_for_let_else,
        max_fn_params_bools,
        max_include_file_size,
        max_struct_bools,
        max_suggested_slice_pattern_length,
        max_trait_bounds,
        min_ident_chars_threshold,
        missing_docs_in_crate_items,
        ref msrv,
        pass_by_value_size_limit,
        semicolon_inside_block_ignore_singleline,
        semicolon_outside_block_ignore_multiline,
        single_char_binding_names_threshold,
        stack_size_threshold,
        ref standard_macro_braces,
        struct_field_name_threshold,
        suppress_restriction_lint_in_const,
        too_large_for_stack,
        too_many_arguments_threshold,
        too_many_lines_threshold,
        trivial_copy_size_limit,
        type_complexity_threshold,
        unnecessary_box_size,
        unreadable_literal_lint_fractions,
        upper_case_acronyms_aggressive,
        vec_box_size_threshold,
        verbose_bit_mask_threshold,
        warn_on_all_wildcard_imports,
<<<<<<< HEAD
=======
        check_private_items,
>>>>>>> d166fab5

        blacklisted_names: _,
        cyclomatic_complexity_threshold: _,
    } = *conf;
    let msrv = || msrv.clone();

    register_removed_non_tool_lints(store);
    register_categories(store);

    include!("lib.deprecated.rs");

    #[cfg(feature = "internal")]
    {
        if std::env::var("ENABLE_METADATA_COLLECTION").eq(&Ok("1".to_string())) {
            store.register_late_pass(|_| Box::new(utils::internal_lints::metadata_collector::MetadataCollector::new()));
            return;
        }
    }

    // all the internal lints
    #[cfg(feature = "internal")]
    {
        store.register_early_pass(|| {
            Box::new(utils::internal_lints::unsorted_clippy_utils_paths::UnsortedClippyUtilsPaths)
        });
        store.register_early_pass(|| Box::new(utils::internal_lints::produce_ice::ProduceIce));
        store.register_late_pass(|_| Box::new(utils::internal_lints::collapsible_calls::CollapsibleCalls));
        store.register_late_pass(|_| {
            Box::new(utils::internal_lints::compiler_lint_functions::CompilerLintFunctions::new())
        });
        store.register_late_pass(|_| Box::new(utils::internal_lints::invalid_paths::InvalidPaths));
        store.register_late_pass(|_| {
            Box::<utils::internal_lints::interning_defined_symbol::InterningDefinedSymbol>::default()
        });
        store.register_late_pass(|_| {
            Box::<utils::internal_lints::lint_without_lint_pass::LintWithoutLintPass>::default()
        });
        store.register_late_pass(|_| Box::<utils::internal_lints::unnecessary_def_path::UnnecessaryDefPath>::default());
        store.register_late_pass(|_| Box::new(utils::internal_lints::outer_expn_data_pass::OuterExpnDataPass));
        store.register_late_pass(|_| Box::new(utils::internal_lints::msrv_attr_impl::MsrvAttrImpl));
        store.register_late_pass(|_| {
            Box::new(utils::internal_lints::almost_standard_lint_formulation::AlmostStandardFormulation::new())
        });
    }

    store.register_late_pass(move |_| {
        Box::new(operators::arithmetic_side_effects::ArithmeticSideEffects::new(
            arithmetic_side_effects_allowed
                .iter()
                .flat_map(|el| [[el.clone(), "*".to_string()], ["*".to_string(), el.clone()]])
                .chain(arithmetic_side_effects_allowed_binary.clone())
                .collect(),
            arithmetic_side_effects_allowed
                .iter()
                .chain(arithmetic_side_effects_allowed_unary.iter())
                .cloned()
                .collect(),
        ))
    });
    store.register_early_pass(|| Box::<utils::format_args_collector::FormatArgsCollector>::default());
    store.register_late_pass(|_| Box::new(utils::dump_hir::DumpHir));
    store.register_late_pass(|_| Box::new(utils::author::Author));
    store.register_late_pass(move |_| {
        Box::new(await_holding_invalid::AwaitHolding::new(
            await_holding_invalid_types.clone(),
        ))
    });
    store.register_late_pass(|_| Box::new(serde_api::SerdeApi));
    store.register_late_pass(move |_| {
        Box::new(types::Types::new(
            vec_box_size_threshold,
            type_complexity_threshold,
            avoid_breaking_exported_api,
        ))
    });
    store.register_late_pass(|_| Box::new(booleans::NonminimalBool));
    store.register_late_pass(|_| Box::new(enum_clike::UnportableVariant));
    store.register_late_pass(|_| Box::new(float_literal::FloatLiteral));
    store.register_late_pass(|_| Box::new(ptr::Ptr));
    store.register_late_pass(|_| Box::new(needless_bool::NeedlessBool));
    store.register_late_pass(|_| Box::new(needless_bool::BoolComparison));
    store.register_late_pass(|_| Box::new(needless_for_each::NeedlessForEach));
    store.register_late_pass(|_| Box::new(misc::LintPass));
    store.register_late_pass(|_| Box::new(eta_reduction::EtaReduction));
    store.register_late_pass(|_| Box::new(mut_mut::MutMut));
    store.register_late_pass(|_| Box::new(mut_reference::UnnecessaryMutPassed));
    store.register_late_pass(|_| Box::<significant_drop_tightening::SignificantDropTightening<'_>>::default());
    store.register_late_pass(|_| Box::new(len_zero::LenZero));
    store.register_late_pass(|_| Box::new(attrs::Attributes));
    store.register_late_pass(|_| Box::new(blocks_in_if_conditions::BlocksInIfConditions));
    store.register_late_pass(|_| Box::new(unicode::Unicode));
    store.register_late_pass(|_| Box::new(uninit_vec::UninitVec));
    store.register_late_pass(|_| Box::new(unit_return_expecting_ord::UnitReturnExpectingOrd));
    store.register_late_pass(|_| Box::new(strings::StringAdd));
    store.register_late_pass(|_| Box::new(implicit_return::ImplicitReturn));
    store.register_late_pass(|_| Box::new(implicit_saturating_sub::ImplicitSaturatingSub));
    store.register_late_pass(|_| Box::new(default_numeric_fallback::DefaultNumericFallback));
    store.register_late_pass(|_| Box::new(inconsistent_struct_constructor::InconsistentStructConstructor));
    store.register_late_pass(|_| Box::new(non_octal_unix_permissions::NonOctalUnixPermissions));
    store.register_early_pass(|| Box::new(unnecessary_self_imports::UnnecessarySelfImports));
    store.register_late_pass(move |_| Box::new(approx_const::ApproxConstant::new(msrv())));
    store.register_late_pass(move |_| {
        Box::new(methods::Methods::new(
            avoid_breaking_exported_api,
            msrv(),
            allow_expect_in_tests,
            allow_unwrap_in_tests,
            allowed_dotfiles.clone(),
        ))
    });
    store.register_late_pass(move |_| Box::new(matches::Matches::new(msrv())));
    store.register_early_pass(move || Box::new(manual_non_exhaustive::ManualNonExhaustiveStruct::new(msrv())));
    store.register_late_pass(move |_| Box::new(manual_non_exhaustive::ManualNonExhaustiveEnum::new(msrv())));
    store.register_late_pass(move |_| Box::new(manual_strip::ManualStrip::new(msrv())));
    store.register_early_pass(move || Box::new(redundant_static_lifetimes::RedundantStaticLifetimes::new(msrv())));
    store.register_early_pass(move || Box::new(redundant_field_names::RedundantFieldNames::new(msrv())));
    store.register_late_pass(move |_| Box::new(checked_conversions::CheckedConversions::new(msrv())));
    store.register_late_pass(move |_| Box::new(mem_replace::MemReplace::new(msrv())));
    store.register_late_pass(move |_| Box::new(ranges::Ranges::new(msrv())));
    store.register_late_pass(move |_| Box::new(from_over_into::FromOverInto::new(msrv())));
    store.register_late_pass(move |_| Box::new(use_self::UseSelf::new(msrv())));
    store.register_late_pass(move |_| Box::new(missing_const_for_fn::MissingConstForFn::new(msrv())));
    store.register_late_pass(move |_| Box::new(needless_question_mark::NeedlessQuestionMark));
    store.register_late_pass(move |_| Box::new(casts::Casts::new(msrv())));
    store.register_early_pass(move || Box::new(unnested_or_patterns::UnnestedOrPatterns::new(msrv())));
    store.register_late_pass(|_| Box::new(size_of_in_element_count::SizeOfInElementCount));
    store.register_late_pass(|_| Box::new(same_name_method::SameNameMethod));
    store.register_late_pass(move |_| {
        Box::new(index_refutable_slice::IndexRefutableSlice::new(
            max_suggested_slice_pattern_length,
            msrv(),
        ))
    });
    store.register_late_pass(|_| Box::<shadow::Shadow>::default());
    store.register_late_pass(|_| Box::new(unit_types::UnitTypes));
    store.register_late_pass(move |_| Box::new(loops::Loops::new(msrv(), enforce_iter_loop_reborrow)));
    store.register_late_pass(|_| Box::<main_recursion::MainRecursion>::default());
    store.register_late_pass(|_| Box::new(lifetimes::Lifetimes));
    store.register_late_pass(|_| Box::new(entry::HashMapPass));
    store.register_late_pass(|_| Box::new(minmax::MinMaxPass));
    store.register_late_pass(|_| Box::new(zero_div_zero::ZeroDiv));
    store.register_late_pass(|_| Box::new(mutex_atomic::Mutex));
    store.register_late_pass(|_| Box::new(needless_update::NeedlessUpdate));
    store.register_late_pass(|_| Box::new(needless_borrowed_ref::NeedlessBorrowedRef));
    store.register_late_pass(|_| Box::new(borrow_deref_ref::BorrowDerefRef));
    store.register_late_pass(|_| Box::new(no_effect::NoEffect));
    store.register_late_pass(|_| Box::new(temporary_assignment::TemporaryAssignment));
    store.register_late_pass(move |_| Box::new(transmute::Transmute::new(msrv())));
    store.register_late_pass(move |_| {
        Box::new(cognitive_complexity::CognitiveComplexity::new(
            cognitive_complexity_threshold,
        ))
    });
    store.register_late_pass(move |_| Box::new(escape::BoxedLocal { too_large_for_stack }));
    store.register_late_pass(move |_| {
        Box::new(vec::UselessVec {
            too_large_for_stack,
            msrv: msrv(),
        })
    });
    store.register_late_pass(|_| Box::new(panic_unimplemented::PanicUnimplemented));
    store.register_late_pass(|_| Box::new(strings::StringLitAsBytes));
    store.register_late_pass(|_| Box::new(derive::Derive));
    store.register_late_pass(move |_| Box::new(derivable_impls::DerivableImpls::new(msrv())));
    store.register_late_pass(|_| Box::new(drop_forget_ref::DropForgetRef));
    store.register_late_pass(|_| Box::new(empty_enum::EmptyEnum));
    store.register_late_pass(|_| Box::new(invalid_upcast_comparisons::InvalidUpcastComparisons));
    store.register_late_pass(|_| Box::<regex::Regex>::default());
    store.register_late_pass(move |_| Box::new(copies::CopyAndPaste::new(ignore_interior_mutability.clone())));
    store.register_late_pass(|_| Box::new(copy_iterator::CopyIterator));
    store.register_late_pass(|_| Box::new(format::UselessFormat));
    store.register_late_pass(|_| Box::new(swap::Swap));
    store.register_late_pass(|_| Box::new(overflow_check_conditional::OverflowCheckConditional));
    store.register_late_pass(|_| Box::<new_without_default::NewWithoutDefault>::default());
    store.register_late_pass(move |_| Box::new(disallowed_names::DisallowedNames::new(disallowed_names)));
    store.register_late_pass(move |_| {
        Box::new(functions::Functions::new(
            too_many_arguments_threshold,
            too_many_lines_threshold,
            large_error_threshold,
            avoid_breaking_exported_api,
        ))
    });
<<<<<<< HEAD
    store.register_late_pass(move |_| Box::new(doc::DocMarkdown::new(doc_valid_idents)));
=======
    store.register_late_pass(move |_| Box::new(doc::Documentation::new(doc_valid_idents, check_private_items)));
>>>>>>> d166fab5
    store.register_late_pass(|_| Box::new(neg_multiply::NegMultiply));
    store.register_late_pass(|_| Box::new(let_if_seq::LetIfSeq));
    store.register_late_pass(|_| Box::new(mixed_read_write_in_expression::EvalOrderDependence));
    store.register_late_pass(move |_| Box::new(missing_doc::MissingDoc::new(missing_docs_in_crate_items)));
    store.register_late_pass(|_| Box::new(missing_inline::MissingInline));
    store.register_late_pass(move |_| Box::new(exhaustive_items::ExhaustiveItems));
    store.register_late_pass(|_| Box::new(match_result_ok::MatchResultOk));
    store.register_late_pass(|_| Box::new(partialeq_ne_impl::PartialEqNeImpl));
    store.register_late_pass(|_| Box::new(unused_io_amount::UnusedIoAmount));
    store.register_late_pass(move |_| Box::new(large_enum_variant::LargeEnumVariant::new(enum_variant_size_threshold)));
    store.register_late_pass(|_| Box::new(explicit_write::ExplicitWrite));
    store.register_late_pass(|_| Box::new(needless_pass_by_value::NeedlessPassByValue));
    store.register_late_pass(move |tcx| {
        Box::new(pass_by_ref_or_value::PassByRefOrValue::new(
            trivial_copy_size_limit,
            pass_by_value_size_limit,
            avoid_breaking_exported_api,
            tcx.sess.target.pointer_width,
        ))
    });
    store.register_late_pass(|_| Box::new(ref_option_ref::RefOptionRef));
    store.register_late_pass(|_| Box::new(infinite_iter::InfiniteIter));
    store.register_late_pass(|_| Box::new(inline_fn_without_body::InlineFnWithoutBody));
    store.register_late_pass(|_| Box::<useless_conversion::UselessConversion>::default());
    store.register_late_pass(|_| Box::new(implicit_hasher::ImplicitHasher));
    store.register_late_pass(|_| Box::new(fallible_impl_from::FallibleImplFrom));
    store.register_late_pass(move |_| Box::new(question_mark::QuestionMark::new(msrv(), matches_for_let_else)));
    store.register_late_pass(|_| Box::new(question_mark_used::QuestionMarkUsed));
    store.register_early_pass(|| Box::new(suspicious_operation_groupings::SuspiciousOperationGroupings));
    store.register_late_pass(|_| Box::new(suspicious_trait_impl::SuspiciousImpl));
    store.register_late_pass(|_| Box::new(map_unit_fn::MapUnit));
    store.register_late_pass(|_| Box::new(inherent_impl::MultipleInherentImpl));
    store.register_late_pass(|_| Box::new(neg_cmp_op_on_partial_ord::NoNegCompOpForPartialOrd));
    store.register_late_pass(|_| Box::new(unwrap::Unwrap));
    store.register_late_pass(move |_| {
        Box::new(indexing_slicing::IndexingSlicing::new(
            suppress_restriction_lint_in_const,
        ))
    });
    store.register_late_pass(move |_| Box::new(non_copy_const::NonCopyConst::new(ignore_interior_mutability.clone())));
    store.register_late_pass(|_| Box::new(ptr_offset_with_cast::PtrOffsetWithCast));
    store.register_late_pass(|_| Box::new(redundant_clone::RedundantClone));
    store.register_late_pass(|_| Box::new(slow_vector_initialization::SlowVectorInit));
    store.register_late_pass(move |_| Box::new(unnecessary_wraps::UnnecessaryWraps::new(avoid_breaking_exported_api)));
    store.register_late_pass(|_| Box::new(assertions_on_constants::AssertionsOnConstants));
    store.register_late_pass(|_| Box::new(assertions_on_result_states::AssertionsOnResultStates));
    store.register_late_pass(|_| Box::new(inherent_to_string::InherentToString));
    store.register_late_pass(move |_| Box::new(trait_bounds::TraitBounds::new(max_trait_bounds, msrv())));
    store.register_late_pass(|_| Box::new(comparison_chain::ComparisonChain));
    store.register_late_pass(move |_| Box::new(mut_key::MutableKeyType::new(ignore_interior_mutability.clone())));
    store.register_early_pass(|| Box::new(reference::DerefAddrOf));
    store.register_early_pass(|| Box::new(double_parens::DoubleParens));
    store.register_late_pass(|_| Box::new(format_impl::FormatImpl::new()));
    store.register_early_pass(|| Box::new(unsafe_removed_from_name::UnsafeNameRemoval));
    store.register_early_pass(|| Box::new(else_if_without_else::ElseIfWithoutElse));
    store.register_early_pass(|| Box::new(int_plus_one::IntPlusOne));
    store.register_early_pass(|| Box::new(formatting::Formatting));
    store.register_early_pass(|| Box::new(misc_early::MiscEarlyLints));
    store.register_late_pass(|_| Box::new(redundant_closure_call::RedundantClosureCall));
    store.register_early_pass(|| Box::new(unused_unit::UnusedUnit));
    store.register_late_pass(|_| Box::new(returns::Return));
    store.register_early_pass(|| Box::new(collapsible_if::CollapsibleIf));
    store.register_late_pass(|_| Box::new(items_after_statements::ItemsAfterStatements));
    store.register_early_pass(|| Box::new(precedence::Precedence));
    store.register_late_pass(|_| Box::new(needless_parens_on_range_literals::NeedlessParensOnRangeLiterals));
    store.register_early_pass(|| Box::new(needless_continue::NeedlessContinue));
    store.register_early_pass(|| Box::new(redundant_else::RedundantElse));
    store.register_late_pass(|_| Box::new(create_dir::CreateDir));
    store.register_early_pass(|| Box::new(needless_arbitrary_self_type::NeedlessArbitrarySelfType));
    store.register_early_pass(move || {
        Box::new(literal_representation::LiteralDigitGrouping::new(
            unreadable_literal_lint_fractions,
        ))
    });
    store.register_early_pass(move || {
        Box::new(literal_representation::DecimalLiteralRepresentation::new(
            literal_representation_threshold,
        ))
    });
    store.register_late_pass(move |_| {
        Box::new(item_name_repetitions::ItemNameRepetitions::new(
            enum_variant_name_threshold,
            struct_field_name_threshold,
            avoid_breaking_exported_api,
            allow_private_module_inception,
        ))
    });
    store.register_early_pass(|| Box::new(tabs_in_doc_comments::TabsInDocComments));
    store.register_late_pass(move |_| {
        Box::new(upper_case_acronyms::UpperCaseAcronyms::new(
            avoid_breaking_exported_api,
            upper_case_acronyms_aggressive,
        ))
    });
    store.register_late_pass(|_| Box::<default::Default>::default());
    store.register_late_pass(move |_| Box::new(unused_self::UnusedSelf::new(avoid_breaking_exported_api)));
    store.register_late_pass(|_| Box::new(mutable_debug_assertion::DebugAssertWithMutCall));
    store.register_late_pass(|_| Box::new(exit::Exit));
    store.register_late_pass(|_| Box::new(to_digit_is_some::ToDigitIsSome));
    store.register_late_pass(move |_| Box::new(large_stack_arrays::LargeStackArrays::new(array_size_threshold.into())));
    store.register_late_pass(move |_| Box::new(large_const_arrays::LargeConstArrays::new(array_size_threshold.into())));
    store.register_late_pass(|_| Box::new(floating_point_arithmetic::FloatingPointArithmetic));
    store.register_late_pass(|_| Box::new(as_conversions::AsConversions));
    store.register_late_pass(|_| Box::new(let_underscore::LetUnderscore));
    store.register_early_pass(|| Box::<single_component_path_imports::SingleComponentPathImports>::default());
    store.register_late_pass(move |_| {
        Box::new(excessive_bools::ExcessiveBools::new(
            max_struct_bools,
            max_fn_params_bools,
        ))
    });
    store.register_early_pass(|| Box::new(option_env_unwrap::OptionEnvUnwrap));
    store.register_late_pass(move |_| Box::new(wildcard_imports::WildcardImports::new(warn_on_all_wildcard_imports)));
    store.register_late_pass(|_| Box::<redundant_pub_crate::RedundantPubCrate>::default());
    store.register_late_pass(|_| Box::new(unnamed_address::UnnamedAddress));
    store.register_late_pass(|_| Box::<dereference::Dereferencing<'_>>::default());
    store.register_late_pass(|_| Box::new(option_if_let_else::OptionIfLetElse));
    store.register_late_pass(|_| Box::new(future_not_send::FutureNotSend));
    store.register_late_pass(move |_| Box::new(large_futures::LargeFuture::new(future_size_threshold)));
    store.register_late_pass(|_| Box::new(if_let_mutex::IfLetMutex));
    store.register_late_pass(|_| Box::new(if_not_else::IfNotElse));
    store.register_late_pass(|_| Box::new(equatable_if_let::PatternEquality));
    store.register_late_pass(|_| Box::new(manual_async_fn::ManualAsyncFn));
    store.register_late_pass(|_| Box::new(panic_in_result_fn::PanicInResultFn));
    store.register_early_pass(move || {
        Box::new(non_expressive_names::NonExpressiveNames {
            single_char_binding_names_threshold,
        })
    });
    store.register_early_pass(move || Box::new(nonstandard_macro_braces::MacroBraces::new(standard_macro_braces)));
    store.register_late_pass(|_| Box::<macro_use::MacroUseImports>::default());
    store.register_late_pass(|_| Box::new(pattern_type_mismatch::PatternTypeMismatch));
    store.register_late_pass(|_| Box::new(unwrap_in_result::UnwrapInResult));
    store.register_late_pass(|_| Box::new(semicolon_if_nothing_returned::SemicolonIfNothingReturned));
    store.register_late_pass(|_| Box::new(async_yields_async::AsyncYieldsAsync));
    store.register_late_pass(move |_| Box::new(disallowed_macros::DisallowedMacros::new(disallowed_macros.clone())));
    store.register_late_pass(move |_| Box::new(disallowed_methods::DisallowedMethods::new(disallowed_methods.clone())));
    store.register_early_pass(|| Box::new(asm_syntax::InlineAsmX86AttSyntax));
    store.register_early_pass(|| Box::new(asm_syntax::InlineAsmX86IntelSyntax));
    store.register_late_pass(|_| Box::new(empty_drop::EmptyDrop));
    store.register_late_pass(|_| Box::new(strings::StrToString));
    store.register_late_pass(|_| Box::new(strings::StringToString));
    store.register_late_pass(|_| Box::new(zero_sized_map_values::ZeroSizedMapValues));
    store.register_late_pass(|_| Box::<vec_init_then_push::VecInitThenPush>::default());
    store.register_late_pass(|_| Box::new(redundant_slicing::RedundantSlicing));
    store.register_late_pass(|_| Box::new(from_str_radix_10::FromStrRadix10));
    store.register_late_pass(move |_| Box::new(if_then_some_else_none::IfThenSomeElseNone::new(msrv())));
    store.register_late_pass(|_| Box::new(bool_assert_comparison::BoolAssertComparison));
    store.register_early_pass(move || Box::new(module_style::ModStyle));
    store.register_late_pass(|_| Box::<unused_async::UnusedAsync>::default());
    store.register_late_pass(move |_| Box::new(disallowed_types::DisallowedTypes::new(disallowed_types.clone())));
    store.register_late_pass(move |_| {
        Box::new(missing_enforced_import_rename::ImportRename::new(
            enforced_import_renames.clone(),
        ))
    });
    store.register_early_pass(move || Box::new(disallowed_script_idents::DisallowedScriptIdents::new(allowed_scripts)));
    store.register_late_pass(|_| Box::new(strlen_on_c_strings::StrlenOnCStrings));
    store.register_late_pass(move |_| Box::new(self_named_constructors::SelfNamedConstructors));
    store.register_late_pass(move |_| Box::new(iter_not_returning_iterator::IterNotReturningIterator));
    store.register_late_pass(move |_| Box::new(manual_assert::ManualAssert));
    store.register_late_pass(move |_| {
        Box::new(non_send_fields_in_send_ty::NonSendFieldInSendTy::new(
            enable_raw_pointer_heuristic_for_send,
        ))
    });
    store.register_late_pass(move |_| {
        Box::new(undocumented_unsafe_blocks::UndocumentedUnsafeBlocks::new(
            accept_comment_above_statement,
            accept_comment_above_attributes,
        ))
    });
    store
        .register_late_pass(move |_| Box::new(format_args::FormatArgs::new(msrv(), allow_mixed_uninlined_format_args)));
    store.register_late_pass(|_| Box::new(trailing_empty_array::TrailingEmptyArray));
    store.register_early_pass(|| Box::new(octal_escapes::OctalEscapes));
    store.register_late_pass(|_| Box::new(needless_late_init::NeedlessLateInit));
    store.register_late_pass(|_| Box::new(return_self_not_must_use::ReturnSelfNotMustUse));
    store.register_late_pass(|_| Box::new(init_numbered_fields::NumberedFields));
    store.register_early_pass(|| Box::new(single_char_lifetime_names::SingleCharLifetimeNames));
    store.register_late_pass(move |_| Box::new(manual_bits::ManualBits::new(msrv())));
    store.register_late_pass(|_| Box::new(default_union_representation::DefaultUnionRepresentation));
    store.register_late_pass(|_| Box::<only_used_in_recursion::OnlyUsedInRecursion>::default());
    store.register_late_pass(move |_| Box::new(dbg_macro::DbgMacro::new(allow_dbg_in_tests)));
    store.register_late_pass(move |_| Box::new(write::Write::new(allow_print_in_tests)));
    store.register_late_pass(move |_| {
        Box::new(cargo::Cargo {
            ignore_publish: cargo_ignore_publish,
        })
    });
    store.register_early_pass(|| Box::new(crate_in_macro_def::CrateInMacroDef));
    store.register_early_pass(|| Box::new(empty_structs_with_brackets::EmptyStructsWithBrackets));
    store.register_late_pass(|_| Box::new(unnecessary_owned_empty_strings::UnnecessaryOwnedEmptyStrings));
    store.register_early_pass(|| Box::new(pub_use::PubUse));
    store.register_late_pass(|_| Box::new(format_push_string::FormatPushString));
    store.register_late_pass(move |_| Box::new(large_include_file::LargeIncludeFile::new(max_include_file_size)));
    store.register_late_pass(|_| Box::new(strings::TrimSplitWhitespace));
    store.register_late_pass(|_| Box::new(rc_clone_in_vec_init::RcCloneInVecInit));
    store.register_early_pass(|| Box::<duplicate_mod::DuplicateMod>::default());
    store.register_early_pass(|| Box::new(unused_rounding::UnusedRounding));
    store.register_early_pass(move || Box::new(almost_complete_range::AlmostCompleteRange::new(msrv())));
    store.register_late_pass(|_| Box::new(swap_ptr_to_ref::SwapPtrToRef));
    store.register_late_pass(|_| Box::new(mismatching_type_param_order::TypeParamMismatch));
    store.register_late_pass(|_| Box::new(read_zero_byte_vec::ReadZeroByteVec));
    store.register_late_pass(|_| Box::new(default_instead_of_iter_empty::DefaultIterEmpty));
    store.register_late_pass(move |_| Box::new(manual_rem_euclid::ManualRemEuclid::new(msrv())));
    store.register_late_pass(move |_| Box::new(manual_retain::ManualRetain::new(msrv())));
    store.register_late_pass(move |_| Box::new(operators::Operators::new(verbose_bit_mask_threshold)));
    store.register_late_pass(|_| Box::<std_instead_of_core::StdReexports>::default());
    store.register_late_pass(move |_| Box::new(instant_subtraction::InstantSubtraction::new(msrv())));
    store.register_late_pass(|_| Box::new(partialeq_to_none::PartialeqToNone));
    store.register_late_pass(move |_| Box::new(manual_clamp::ManualClamp::new(msrv())));
    store.register_late_pass(|_| Box::new(manual_string_new::ManualStringNew));
    store.register_late_pass(|_| Box::new(unused_peekable::UnusedPeekable));
    store.register_early_pass(|| Box::new(multi_assignments::MultiAssignments));
    store.register_late_pass(|_| Box::new(bool_to_int_with_if::BoolToIntWithIf));
    store.register_late_pass(|_| Box::new(box_default::BoxDefault));
    store.register_late_pass(|_| Box::new(implicit_saturating_add::ImplicitSaturatingAdd));
    store.register_early_pass(|| Box::new(partial_pub_fields::PartialPubFields));
    store.register_late_pass(|_| Box::new(missing_trait_methods::MissingTraitMethods));
    store.register_late_pass(|_| Box::new(from_raw_with_void_ptr::FromRawWithVoidPtr));
    store.register_late_pass(|_| Box::new(suspicious_xor_used_as_pow::ConfusingXorAndPow));
    store.register_late_pass(move |_| Box::new(manual_is_ascii_check::ManualIsAsciiCheck::new(msrv())));
    store.register_late_pass(move |_| {
        Box::new(semicolon_block::SemicolonBlock::new(
            semicolon_inside_block_ignore_singleline,
            semicolon_outside_block_ignore_multiline,
        ))
    });
    store.register_late_pass(|_| Box::new(permissions_set_readonly_false::PermissionsSetReadonlyFalse));
    store.register_late_pass(|_| Box::new(size_of_ref::SizeOfRef));
    store.register_late_pass(|_| Box::new(multiple_unsafe_ops_per_block::MultipleUnsafeOpsPerBlock));
    store.register_late_pass(move |_| {
        Box::new(extra_unused_type_parameters::ExtraUnusedTypeParameters::new(
            avoid_breaking_exported_api,
        ))
    });
    store.register_late_pass(|_| Box::new(no_mangle_with_rust_abi::NoMangleWithRustAbi));
    store.register_late_pass(|_| Box::new(collection_is_never_read::CollectionIsNeverRead));
    store.register_late_pass(|_| Box::new(missing_assert_message::MissingAssertMessage));
    store.register_late_pass(|_| Box::new(redundant_async_block::RedundantAsyncBlock));
    store.register_late_pass(|_| Box::new(let_with_type_underscore::UnderscoreTyped));
    store.register_late_pass(|_| Box::new(allow_attributes::AllowAttribute));
    store.register_late_pass(move |_| Box::new(manual_main_separator_str::ManualMainSeparatorStr::new(msrv())));
    store.register_late_pass(|_| Box::new(unnecessary_struct_initialization::UnnecessaryStruct));
    store.register_late_pass(move |_| {
        Box::new(unnecessary_box_returns::UnnecessaryBoxReturns::new(
            avoid_breaking_exported_api,
            unnecessary_box_size,
        ))
    });
    store.register_late_pass(|_| Box::new(lines_filter_map_ok::LinesFilterMapOk));
    store.register_late_pass(|_| Box::new(tests_outside_test_module::TestsOutsideTestModule));
    store.register_late_pass(|_| Box::new(manual_slice_size_calculation::ManualSliceSizeCalculation));
    store.register_early_pass(move || {
        Box::new(excessive_nesting::ExcessiveNesting {
            excessive_nesting_threshold,
            nodes: rustc_ast::node_id::NodeSet::new(),
        })
    });
    store.register_late_pass(|_| Box::new(items_after_test_module::ItemsAfterTestModule));
    store.register_early_pass(|| Box::new(ref_patterns::RefPatterns));
    store.register_late_pass(|_| Box::new(default_constructed_unit_structs::DefaultConstructedUnitStructs));
    store.register_early_pass(|| Box::new(needless_else::NeedlessElse));
    store.register_late_pass(|_| Box::new(missing_fields_in_debug::MissingFieldsInDebug));
    store.register_late_pass(|_| Box::new(endian_bytes::EndianBytes));
    store.register_late_pass(|_| Box::new(redundant_type_annotations::RedundantTypeAnnotations));
    store.register_late_pass(|_| Box::new(arc_with_non_send_sync::ArcWithNonSendSync));
    store.register_late_pass(|_| Box::new(needless_if::NeedlessIf));
    store.register_late_pass(move |_| {
        Box::new(min_ident_chars::MinIdentChars {
            allowed_idents_below_min_chars: allowed_idents_below_min_chars.clone(),
            min_ident_chars_threshold,
        })
    });
    store.register_late_pass(move |_| Box::new(large_stack_frames::LargeStackFrames::new(stack_size_threshold)));
    store.register_late_pass(|_| Box::new(single_range_in_vec_init::SingleRangeInVecInit));
    store.register_late_pass(move |_| {
        Box::new(needless_pass_by_ref_mut::NeedlessPassByRefMut::new(
            avoid_breaking_exported_api,
        ))
    });
    store.register_late_pass(|_| Box::new(non_canonical_impls::NonCanonicalImpls));
    store.register_late_pass(move |_| {
        Box::new(single_call_fn::SingleCallFn {
            avoid_breaking_exported_api,
            def_id_to_usage: rustc_data_structures::fx::FxHashMap::default(),
        })
    });
    store.register_early_pass(move || {
        Box::new(raw_strings::RawStrings {
            allow_one_hash_in_raw_strings,
        })
    });
    store.register_late_pass(|_| Box::new(manual_range_patterns::ManualRangePatterns));
    store.register_early_pass(|| Box::new(visibility::Visibility));
    store.register_late_pass(move |_| Box::new(tuple_array_conversions::TupleArrayConversions { msrv: msrv() }));
    store.register_late_pass(|_| Box::new(manual_float_methods::ManualFloatMethods));
    store.register_late_pass(|_| Box::new(four_forward_slashes::FourForwardSlashes));
    store.register_late_pass(|_| Box::new(error_impl_error::ErrorImplError));
    store.register_late_pass(move |_| {
        Box::new(absolute_paths::AbsolutePaths {
            absolute_paths_max_segments,
            absolute_paths_allowed_crates: absolute_paths_allowed_crates.clone(),
        })
    });
    store.register_late_pass(|_| Box::new(redundant_locals::RedundantLocals));
    store.register_late_pass(|_| Box::new(ignored_unit_patterns::IgnoredUnitPatterns));
    store.register_late_pass(|_| Box::<reserve_after_initialization::ReserveAfterInitialization>::default());
    store.register_late_pass(|_| Box::new(implied_bounds_in_impls::ImpliedBoundsInImpls));
    store.register_late_pass(|_| Box::new(missing_asserts_for_indexing::MissingAssertsForIndexing));
    store.register_late_pass(|_| Box::new(unnecessary_map_on_constructor::UnnecessaryMapOnConstructor));
    store.register_late_pass(move |_| {
        Box::new(needless_borrows_for_generic_args::NeedlessBorrowsForGenericArgs::new(
            msrv(),
        ))
    });
    store.register_late_pass(move |_| Box::new(manual_hash_one::ManualHashOne::new(msrv())));
    store.register_late_pass(|_| Box::new(iter_without_into_iter::IterWithoutIntoIter));
    store.register_late_pass(|_| Box::new(iter_over_hash_type::IterOverHashType));
<<<<<<< HEAD
=======
    store.register_late_pass(|_| Box::new(impl_hash_with_borrow_str_and_bytes::ImplHashWithBorrowStrBytes));
>>>>>>> d166fab5
    // add lints here, do not remove this comment, it's used in `new_lint`
}

#[rustfmt::skip]
fn register_removed_non_tool_lints(store: &mut rustc_lint::LintStore) {
    store.register_removed(
        "should_assert_eq",
        "`assert!()` will be more flexible with RFC 2011",
    );
    store.register_removed(
        "extend_from_slice",
        "`.extend_from_slice(_)` is a faster way to extend a Vec by a slice",
    );
    store.register_removed(
        "range_step_by_zero",
        "`iterator.step_by(0)` panics nowadays",
    );
    store.register_removed(
        "unstable_as_slice",
        "`Vec::as_slice` has been stabilized in 1.7",
    );
    store.register_removed(
        "unstable_as_mut_slice",
        "`Vec::as_mut_slice` has been stabilized in 1.7",
    );
    store.register_removed(
        "misaligned_transmute",
        "this lint has been split into cast_ptr_alignment and transmute_ptr_to_ptr",
    );
    store.register_removed(
        "assign_ops",
        "using compound assignment operators (e.g., `+=`) is harmless",
    );
    store.register_removed(
        "if_let_redundant_pattern_matching",
        "this lint has been changed to redundant_pattern_matching",
    );
    store.register_removed(
        "unsafe_vector_initialization",
        "the replacement suggested by this lint had substantially different behavior",
    );
    store.register_removed(
        "reverse_range_loop",
        "this lint is now included in reversed_empty_ranges",
    );
}

/// Register renamed lints.
///
/// Used in `./src/driver.rs`.
pub fn register_renamed(ls: &mut rustc_lint::LintStore) {
    for (old_name, new_name) in renamed_lints::RENAMED_LINTS {
        ls.register_renamed(old_name, new_name);
    }
}

// only exists to let the dogfood integration test works.
// Don't run clippy as an executable directly
#[allow(dead_code)]
fn main() {
    panic!("Please use the cargo-clippy executable");
}<|MERGE_RESOLUTION|>--- conflicted
+++ resolved
@@ -563,10 +563,7 @@
         vec_box_size_threshold,
         verbose_bit_mask_threshold,
         warn_on_all_wildcard_imports,
-<<<<<<< HEAD
-=======
         check_private_items,
->>>>>>> d166fab5
 
         blacklisted_names: _,
         cyclomatic_complexity_threshold: _,
@@ -750,11 +747,7 @@
             avoid_breaking_exported_api,
         ))
     });
-<<<<<<< HEAD
-    store.register_late_pass(move |_| Box::new(doc::DocMarkdown::new(doc_valid_idents)));
-=======
     store.register_late_pass(move |_| Box::new(doc::Documentation::new(doc_valid_idents, check_private_items)));
->>>>>>> d166fab5
     store.register_late_pass(|_| Box::new(neg_multiply::NegMultiply));
     store.register_late_pass(|_| Box::new(let_if_seq::LetIfSeq));
     store.register_late_pass(|_| Box::new(mixed_read_write_in_expression::EvalOrderDependence));
@@ -1075,10 +1068,7 @@
     store.register_late_pass(move |_| Box::new(manual_hash_one::ManualHashOne::new(msrv())));
     store.register_late_pass(|_| Box::new(iter_without_into_iter::IterWithoutIntoIter));
     store.register_late_pass(|_| Box::new(iter_over_hash_type::IterOverHashType));
-<<<<<<< HEAD
-=======
     store.register_late_pass(|_| Box::new(impl_hash_with_borrow_str_and_bytes::ImplHashWithBorrowStrBytes));
->>>>>>> d166fab5
     // add lints here, do not remove this comment, it's used in `new_lint`
 }
 
