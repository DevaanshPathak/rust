// Copyright 2012 The Rust Project Developers. See the COPYRIGHT
// file at the top-level directory of this distribution and at
// http://rust-lang.org/COPYRIGHT.
//
// Licensed under the Apache License, Version 2.0 <LICENSE-APACHE or
// http://www.apache.org/licenses/LICENSE-2.0> or the MIT license
// <LICENSE-MIT or http://opensource.org/licenses/MIT>, at your
// option. This file may not be copied, modified, or distributed
// except according to those terms.

/*!
 * Defines a type OptVec<T> that can be used in place of ~[T].
 * OptVec avoids the need for allocation for empty vectors.
 * OptVec implements the iterable interface as well as
 * other useful things like `push()` and `len()`.
 */

use std::vec::{VecIterator};

#[deriving(Clone, Encodable, Decodable, IterBytes)]
pub enum OptVec<T> {
    Empty,
    Vec(~[T])
}

pub fn with<T>(t: T) -> OptVec<T> {
    Vec(~[t])
}

pub fn from<T>(t: ~[T]) -> OptVec<T> {
    if t.len() == 0 {
        Empty
    } else {
        Vec(t)
    }
}

impl<T> OptVec<T> {
    pub fn push(&mut self, t: T) {
        match *self {
            Vec(ref mut v) => {
                v.push(t);
                return;
            }
            Empty => {}
        }

        // FIXME(#5074): flow insensitive means we can't move
        // assignment inside `match`
        *self = Vec(~[t]);
    }

    pub fn map<U>(&self, op: &fn(&T) -> U) -> OptVec<U> {
        match *self {
            Empty => Empty,
            Vec(ref v) => Vec(v.map(op))
        }
    }

<<<<<<< HEAD
    fn map_move<U>(self, op: &fn(T) -> U) -> OptVec<U> {
=======
    pub fn map_consume<U>(self, op: &fn(T) -> U) -> OptVec<U> {
>>>>>>> 2c9922aa
        match self {
            Empty => Empty,
            Vec(v) => Vec(v.move_iter().map(op).collect())
        }
    }

    pub fn get<'a>(&'a self, i: uint) -> &'a T {
        match *self {
            Empty => fail!("Invalid index %u", i),
            Vec(ref v) => &v[i]
        }
    }

    pub fn is_empty(&self) -> bool {
        self.len() == 0
    }

    pub fn len(&self) -> uint {
        match *self {
            Empty => 0,
            Vec(ref v) => v.len()
        }
    }

    #[inline]
    pub fn iter<'r>(&'r self) -> OptVecIterator<'r, T> {
        match *self {
            Empty => OptVecIterator{iter: None},
            Vec(ref v) => OptVecIterator{iter: Some(v.iter())}
        }
    }

    #[inline]
<<<<<<< HEAD
    fn map_to_vec<B>(&self, op: &fn(&T) -> B) -> ~[B] {
        self.iter().map(op).collect()
=======
    pub fn map_to_vec<B>(&self, op: &fn(&T) -> B) -> ~[B] {
        self.iter().transform(op).collect()
>>>>>>> 2c9922aa
    }

    pub fn mapi_to_vec<B>(&self, op: &fn(uint, &T) -> B) -> ~[B] {
        let mut index = 0;
        self.map_to_vec(|a| {
            let i = index;
            index += 1;
            op(i, a)
        })
    }
}

pub fn take_vec<T>(v: OptVec<T>) -> ~[T] {
    match v {
        Empty => ~[],
        Vec(v) => v
    }
}

impl<T:Clone> OptVec<T> {
    pub fn prepend(&self, t: T) -> OptVec<T> {
        let mut v0 = ~[t];
        match *self {
            Empty => {}
            Vec(ref v1) => { v0.push_all(*v1); }
        }
        return Vec(v0);
    }
}

impl<A:Eq> Eq for OptVec<A> {
    pub fn eq(&self, other: &OptVec<A>) -> bool {
        // Note: cannot use #[deriving(Eq)] here because
        // (Empty, Vec(~[])) ought to be equal.
        match (self, other) {
            (&Empty, &Empty) => true,
            (&Empty, &Vec(ref v)) => v.is_empty(),
            (&Vec(ref v), &Empty) => v.is_empty(),
            (&Vec(ref v1), &Vec(ref v2)) => *v1 == *v2
        }
    }

    pub fn ne(&self, other: &OptVec<A>) -> bool {
        !self.eq(other)
    }
}

pub struct OptVecIterator<'self, T> {
    priv iter: Option<VecIterator<'self, T>>
}

impl<'self, T> Iterator<&'self T> for OptVecIterator<'self, T> {
    #[inline]
    fn next(&mut self) -> Option<&'self T> {
        match self.iter {
            Some(ref mut x) => x.next(),
            None => None
        }
    }

    #[inline]
    fn size_hint(&self) -> (uint, Option<uint>) {
        match self.iter {
            Some(ref x) => x.size_hint(),
            None => (0, Some(0))
        }
    }
}<|MERGE_RESOLUTION|>--- conflicted
+++ resolved
@@ -57,11 +57,7 @@
         }
     }
 
-<<<<<<< HEAD
-    fn map_move<U>(self, op: &fn(T) -> U) -> OptVec<U> {
-=======
-    pub fn map_consume<U>(self, op: &fn(T) -> U) -> OptVec<U> {
->>>>>>> 2c9922aa
+    pub fn map_move<U>(self, op: &fn(T) -> U) -> OptVec<U> {
         match self {
             Empty => Empty,
             Vec(v) => Vec(v.move_iter().map(op).collect())
@@ -95,13 +91,8 @@
     }
 
     #[inline]
-<<<<<<< HEAD
-    fn map_to_vec<B>(&self, op: &fn(&T) -> B) -> ~[B] {
+    pub fn map_to_vec<B>(&self, op: &fn(&T) -> B) -> ~[B] {
         self.iter().map(op).collect()
-=======
-    pub fn map_to_vec<B>(&self, op: &fn(&T) -> B) -> ~[B] {
-        self.iter().transform(op).collect()
->>>>>>> 2c9922aa
     }
 
     pub fn mapi_to_vec<B>(&self, op: &fn(uint, &T) -> B) -> ~[B] {
