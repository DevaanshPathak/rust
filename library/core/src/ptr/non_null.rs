--- conflicted
+++ resolved
@@ -856,14 +856,8 @@
     /// to [`sub`](#method.sub)).  The following are all equivalent, assuming
     /// that their safety preconditions are met:
     /// ```rust
-<<<<<<< HEAD
-    /// # #![feature(ptr_sub_ptr)]
-    /// # unsafe fn blah(ptr: std::ptr::NonNull<u32>, origin: std::ptr::NonNull<u32>, count: usize) -> bool { unsafe {
-    /// ptr.sub_ptr(origin) == count
-=======
     /// # unsafe fn blah(ptr: std::ptr::NonNull<u32>, origin: std::ptr::NonNull<u32>, count: usize) -> bool { unsafe {
     /// ptr.offset_from_unsigned(origin) == count
->>>>>>> a4a9fb41
     /// # &&
     /// origin.add(count) == ptr
     /// # &&
