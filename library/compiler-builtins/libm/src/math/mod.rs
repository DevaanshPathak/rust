macro_rules! force_eval {
    ($e:expr) => {
        unsafe {
            ::core::ptr::read_volatile(&$e);
        }
    };
}

<<<<<<< HEAD
mod acos;
=======
mod cbrt;
mod cbrtf;
>>>>>>> 18177f55
mod ceil;
mod ceilf;
mod cosf;
mod exp;
mod expf;
mod fabs;
mod fabsf;
mod fdim;
mod fdimf;
mod floor;
mod floorf;
mod fmod;
mod fmodf;
mod hypot;
mod hypotf;
mod log;
mod log10;
mod log10f;
mod log1p;
mod log1pf;
mod log2;
mod log2f;
mod logf;
mod powf;
mod round;
mod roundf;
mod scalbn;
mod scalbnf;
mod sqrt;
mod sqrtf;
mod trunc;
mod truncf;

// Use separated imports instead of {}-grouped imports for easier merging.
<<<<<<< HEAD
pub use self::acos::acos;
=======
pub use self::cbrt::cbrt;
pub use self::cbrtf::cbrtf;
>>>>>>> 18177f55
pub use self::ceil::ceil;
pub use self::ceilf::ceilf;
pub use self::cosf::cosf;
pub use self::exp::exp;
pub use self::expf::expf;
pub use self::fabs::fabs;
pub use self::fabsf::fabsf;
pub use self::fdim::fdim;
pub use self::fdimf::fdimf;
pub use self::floor::floor;
pub use self::floorf::floorf;
pub use self::fmod::fmod;
pub use self::fmodf::fmodf;
pub use self::hypot::hypot;
pub use self::hypotf::hypotf;
pub use self::log::log;
pub use self::log10::log10;
pub use self::log10f::log10f;
pub use self::log1p::log1p;
pub use self::log1pf::log1pf;
pub use self::log2::log2;
pub use self::log2f::log2f;
pub use self::logf::logf;
pub use self::powf::powf;
pub use self::round::round;
pub use self::roundf::roundf;
pub use self::scalbn::scalbn;
pub use self::scalbnf::scalbnf;
pub use self::sqrt::sqrt;
pub use self::sqrtf::sqrtf;
pub use self::trunc::trunc;
pub use self::truncf::truncf;

mod k_cosf;
mod k_sinf;
mod rem_pio2_large;
mod rem_pio2f;

use self::{k_cosf::k_cosf, k_sinf::k_sinf, rem_pio2_large::rem_pio2_large, rem_pio2f::rem_pio2f};<|MERGE_RESOLUTION|>--- conflicted
+++ resolved
@@ -6,12 +6,9 @@
     };
 }
 
-<<<<<<< HEAD
 mod acos;
-=======
 mod cbrt;
 mod cbrtf;
->>>>>>> 18177f55
 mod ceil;
 mod ceilf;
 mod cosf;
@@ -46,12 +43,9 @@
 mod truncf;
 
 // Use separated imports instead of {}-grouped imports for easier merging.
-<<<<<<< HEAD
 pub use self::acos::acos;
-=======
 pub use self::cbrt::cbrt;
 pub use self::cbrtf::cbrtf;
->>>>>>> 18177f55
 pub use self::ceil::ceil;
 pub use self::ceilf::ceilf;
 pub use self::cosf::cosf;
