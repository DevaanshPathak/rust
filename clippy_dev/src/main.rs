#![feature(rustc_private)]
// warn on lints, that are included in `rust-lang/rust`s bootstrap
#![warn(rust_2018_idioms, unused_lifetimes)]

use clap::{Args, Parser, Subcommand};
use clippy_dev::{
    deprecate_lint, dogfood, fmt, lint, new_lint, release, rename_lint, serve, setup, sync, update_lints, utils,
};
use std::convert::Infallible;
use std::env;

fn main() {
    let dev = Dev::parse();
    let clippy = utils::ClippyInfo::search_for_manifest();
    if let Err(e) = env::set_current_dir(&clippy.path) {
        panic!("error setting current directory to `{}`: {e}", clippy.path.display());
    }

    match dev.command {
        DevCommand::Bless => {
            eprintln!("use `cargo bless` to automatically replace `.stderr` and `.fixed` files as tests are being run");
        },
        DevCommand::Dogfood {
            fix,
            allow_dirty,
            allow_staged,
            allow_no_vcs,
        } => dogfood::dogfood(fix, allow_dirty, allow_staged, allow_no_vcs),
<<<<<<< HEAD
        DevCommand::Fmt { check } => fmt::run(&clippy, utils::UpdateMode::from_check(check)),
=======
        DevCommand::Fmt { check } => fmt::run(utils::UpdateMode::from_check(check)),
>>>>>>> 29486786
        DevCommand::UpdateLints { check } => update_lints::update(utils::UpdateMode::from_check(check)),
        DevCommand::NewLint {
            pass,
            name,
            category,
            r#type,
            msrv,
        } => match new_lint::create(clippy.version, pass, &name, &category, r#type.as_deref(), msrv) {
            Ok(()) => update_lints::update(utils::UpdateMode::Change),
            Err(e) => eprintln!("Unable to create lint: {e}"),
        },
        DevCommand::Setup(SetupCommand { subcommand }) => match subcommand {
            SetupSubcommand::Intellij { remove, repo_path } => {
                if remove {
                    setup::intellij::remove_rustc_src();
                } else {
                    setup::intellij::setup_rustc_src(&repo_path);
                }
            },
            SetupSubcommand::GitHook { remove, force_override } => {
                if remove {
                    setup::git_hook::remove_hook();
                } else {
                    setup::git_hook::install_hook(force_override);
                }
            },
            SetupSubcommand::Toolchain {
                standalone,
                force,
                release,
                name,
            } => setup::toolchain::create(standalone, force, release, &name),
            SetupSubcommand::VscodeTasks { remove, force_override } => {
                if remove {
                    setup::vscode::remove_tasks();
                } else {
                    setup::vscode::install_tasks(force_override);
                }
            },
        },
        DevCommand::Remove(RemoveCommand { subcommand }) => match subcommand {
            RemoveSubcommand::Intellij => setup::intellij::remove_rustc_src(),
            RemoveSubcommand::GitHook => setup::git_hook::remove_hook(),
            RemoveSubcommand::VscodeTasks => setup::vscode::remove_tasks(),
        },
        DevCommand::Serve { port, lint } => serve::run(port, lint),
        DevCommand::Lint { path, edition, args } => lint::run(&path, &edition, args.iter()),
        DevCommand::RenameLint {
            old_name,
            new_name,
            uplift,
        } => rename_lint::rename(
            clippy.version,
            &old_name,
            new_name.as_ref().unwrap_or(&old_name),
            uplift,
        ),
        DevCommand::Deprecate { name, reason } => deprecate_lint::deprecate(clippy.version, &name, &reason),
        DevCommand::Sync(SyncCommand { subcommand }) => match subcommand {
            SyncSubcommand::UpdateNightly => sync::update_nightly(),
        },
        DevCommand::Release(ReleaseCommand { subcommand }) => match subcommand {
            ReleaseSubcommand::BumpVersion => release::bump_version(clippy.version),
        },
    }
}

#[derive(Parser)]
#[command(name = "dev", about)]
struct Dev {
    #[command(subcommand)]
    command: DevCommand,
}

#[derive(Subcommand)]
enum DevCommand {
    /// Bless the test output changes
    Bless,
    /// Runs the dogfood test
    Dogfood {
        #[arg(long)]
        /// Apply the suggestions when possible
        fix: bool,
        #[arg(long, requires = "fix")]
        /// Fix code even if the working directory has changes
        allow_dirty: bool,
        #[arg(long, requires = "fix")]
        /// Fix code even if the working directory has staged changes
        allow_staged: bool,
        #[arg(long, requires = "fix")]
        /// Fix code even if a VCS was not detected
        allow_no_vcs: bool,
    },
    /// Run rustfmt on all projects and tests
    Fmt {
        #[arg(long)]
        /// Use the rustfmt --check option
        check: bool,
    },
    #[command(name = "update_lints")]
    /// Updates lint registration and information from the source code
    ///
    /// Makes sure that: {n}
    /// * the lint count in README.md is correct {n}
    /// * the changelog contains markdown link references at the bottom {n}
    /// * all lint groups include the correct lints {n}
    /// * lint modules in `clippy_lints/*` are visible in `src/lib.rs` via `pub mod` {n}
    /// * all lints are registered in the lint store
    UpdateLints {
        #[arg(long)]
        /// Checks that `cargo dev update_lints` has been run. Used on CI.
        check: bool,
    },
    #[command(name = "new_lint")]
    /// Create a new lint and run `cargo dev update_lints`
    NewLint {
        #[arg(short, long, conflicts_with = "type", default_value = "late")]
        /// Specify whether the lint runs during the early or late pass
        pass: new_lint::Pass,
        #[arg(
            short,
            long,
            value_parser = |name: &str| Ok::<_, Infallible>(name.replace('-', "_")),
        )]
        /// Name of the new lint in snake case, ex: `fn_too_long`
        name: String,
        #[arg(
            short,
            long,
            value_parser = [
                "style",
                "correctness",
                "suspicious",
                "complexity",
                "perf",
                "pedantic",
                "restriction",
                "cargo",
                "nursery",
            ],
            default_value = "nursery",
        )]
        /// What category the lint belongs to
        category: String,
        #[arg(long)]
        /// What directory the lint belongs in
        r#type: Option<String>,
        #[arg(long)]
        /// Add MSRV config code to the lint
        msrv: bool,
    },
    /// Support for setting up your personal development environment
    Setup(SetupCommand),
    /// Support for removing changes done by the setup command
    Remove(RemoveCommand),
    /// Launch a local 'ALL the Clippy Lints' website in a browser
    Serve {
        #[arg(short, long, default_value = "8000")]
        /// Local port for the http server
        port: u16,
        #[arg(long)]
        /// Which lint's page to load initially (optional)
        lint: Option<String>,
    },
    #[allow(clippy::doc_markdown)]
    /// Manually run clippy on a file or package
    ///
    /// ## Examples
    ///
    /// Lint a single file: {n}
    ///     cargo dev lint tests/ui/attrs.rs
    ///
    /// Lint a package directory: {n}
    ///     cargo dev lint tests/ui-cargo/wildcard_dependencies/fail {n}
    ///     cargo dev lint ~/my-project
    ///
    /// Run rustfix: {n}
    ///     cargo dev lint ~/my-project -- --fix
    ///
    /// Set lint levels: {n}
    ///     cargo dev lint file.rs -- -W clippy::pedantic {n}
    ///     cargo dev lint ~/my-project -- -- -W clippy::pedantic
    Lint {
        /// The Rust edition to use
        #[arg(long, default_value = "2024")]
        edition: String,
        /// The path to a file or package directory to lint
        path: String,
        /// Pass extra arguments to cargo/clippy-driver
        args: Vec<String>,
    },
    #[command(name = "rename_lint")]
    /// Rename a lint
    RenameLint {
        /// The name of the lint to rename
        old_name: String,
        #[arg(required_unless_present = "uplift")]
        /// The new name of the lint
        new_name: Option<String>,
        #[arg(long)]
        /// This lint will be uplifted into rustc
        uplift: bool,
    },
    /// Deprecate the given lint
    Deprecate {
        /// The name of the lint to deprecate
        name: String,
        #[arg(long, short)]
        /// The reason for deprecation
        reason: String,
    },
    /// Sync between the rust repo and the Clippy repo
    Sync(SyncCommand),
    /// Manage Clippy releases
    Release(ReleaseCommand),
}

#[derive(Args)]
struct SetupCommand {
    #[command(subcommand)]
    subcommand: SetupSubcommand,
}

#[derive(Subcommand)]
enum SetupSubcommand {
    /// Alter dependencies so Intellij Rust can find rustc internals
    Intellij {
        #[arg(long)]
        /// Remove the dependencies added with 'cargo dev setup intellij'
        remove: bool,
        #[arg(long, short, conflicts_with = "remove")]
        /// The path to a rustc repo that will be used for setting the dependencies
        repo_path: String,
    },
    /// Add a pre-commit git hook that formats your code to make it look pretty
    GitHook {
        #[arg(long)]
        /// Remove the pre-commit hook added with 'cargo dev setup git-hook'
        remove: bool,
        #[arg(long, short)]
        /// Forces the override of an existing git pre-commit hook
        force_override: bool,
    },
    /// Install a rustup toolchain pointing to the local clippy build
    ///
    /// This creates a toolchain with symlinks pointing at
    /// `target/.../{clippy-driver,cargo-clippy}`, rebuilds of the project will be reflected in the
    /// created toolchain unless `--standalone` is passed
    Toolchain {
        #[arg(long, short)]
        /// Create a standalone toolchain by copying the clippy binaries instead
        /// of symlinking them
        ///
        /// Use this for example to create a toolchain, make a small change and then make another
        /// toolchain with a different name in order to easily compare the two
        standalone: bool,
        #[arg(long, short)]
        /// Override an existing toolchain
        force: bool,
        #[arg(long, short)]
        /// Point to --release clippy binary
        release: bool,
        #[arg(long, short, default_value = "clippy")]
        /// Name of the toolchain
        name: String,
    },
    /// Add several tasks to vscode for formatting, validation and testing
    VscodeTasks {
        #[arg(long)]
        /// Remove the tasks added with 'cargo dev setup vscode-tasks'
        remove: bool,
        #[arg(long, short)]
        /// Forces the override of existing vscode tasks
        force_override: bool,
    },
}

#[derive(Args)]
struct RemoveCommand {
    #[command(subcommand)]
    subcommand: RemoveSubcommand,
}

#[derive(Subcommand)]
enum RemoveSubcommand {
    /// Remove the dependencies added with 'cargo dev setup intellij'
    Intellij,
    /// Remove the pre-commit git hook
    GitHook,
    /// Remove the tasks added with 'cargo dev setup vscode-tasks'
    VscodeTasks,
}

#[derive(Args)]
struct SyncCommand {
    #[command(subcommand)]
    subcommand: SyncSubcommand,
}

#[derive(Subcommand)]
enum SyncSubcommand {
    #[command(name = "update_nightly")]
    /// Update nightly version in `rust-toolchain.toml` and `clippy_utils`
    UpdateNightly,
}

#[derive(Args)]
struct ReleaseCommand {
    #[command(subcommand)]
    subcommand: ReleaseSubcommand,
}

#[derive(Subcommand)]
enum ReleaseSubcommand {
    #[command(name = "bump_version")]
    /// Bump the version in the Cargo.toml files
    BumpVersion,
}<|MERGE_RESOLUTION|>--- conflicted
+++ resolved
@@ -26,11 +26,7 @@
             allow_staged,
             allow_no_vcs,
         } => dogfood::dogfood(fix, allow_dirty, allow_staged, allow_no_vcs),
-<<<<<<< HEAD
-        DevCommand::Fmt { check } => fmt::run(&clippy, utils::UpdateMode::from_check(check)),
-=======
         DevCommand::Fmt { check } => fmt::run(utils::UpdateMode::from_check(check)),
->>>>>>> 29486786
         DevCommand::UpdateLints { check } => update_lints::update(utils::UpdateMode::from_check(check)),
         DevCommand::NewLint {
             pass,
