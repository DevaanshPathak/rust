--- conflicted
+++ resolved
@@ -2091,14 +2091,8 @@
         expected: Ty<'tcx>,
     ) -> bool {
         let tcx = self.tcx;
-<<<<<<< HEAD
-        let hir = tcx.hir();
-        let enclosing_scope =
-            hir.get_enclosing_scope(expr.hir_id).map(|hir_id| tcx.hir_node(hir_id));
-=======
         let enclosing_scope =
             tcx.hir_get_enclosing_scope(expr.hir_id).map(|hir_id| tcx.hir_node(hir_id));
->>>>>>> a4a9fb41
 
         // Get tail expr of the enclosing block or body
         let tail_expr = if let Some(Node::Block(hir::Block { expr, .. })) = enclosing_scope
