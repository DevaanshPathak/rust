--- conflicted
+++ resolved
@@ -736,13 +736,9 @@
             // to 128-bit-sized vectors.
             "x86" if spec.rustc_abi == Some(RustcAbi::X86Sse2) => arg.layout.size.bits() <= 128,
             "x86_64" if spec.rustc_abi != Some(RustcAbi::X86Softfloat) => {
-<<<<<<< HEAD
-                arg.layout.size.bits() <= 128
-=======
                 // FIXME once https://github.com/bytecodealliance/wasmtime/issues/10254 is fixed
                 // accept vectors up to 128bit rather than vectors of exactly 128bit.
                 arg.layout.size.bits() == 128
->>>>>>> a4a9fb41
             }
             // So far, we haven't implemented this logic for any other target.
             _ => false,
